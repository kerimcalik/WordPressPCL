<<<<<<< HEAD
<?xml version="1.0"?>
<doc>
    <assembly>
        <name>WordPressPCL</name>
    </assembly>
    <members>
        <member name="T:WordPressPCL.Client.Categories">
            <summary>
            Client class for interaction with Categories endpoint WP REST API
            </summary>
        </member>
        <member name="M:WordPressPCL.Client.Categories.#ctor(WordPressPCL.Utility.HttpHelper@,System.String)">
            <summary>
            Constructor
            </summary>
            <param name="HttpHelper">reference to HttpHelper class for interaction with HTTP</param>
            <param name="defaultPath">path to site, EX. http://demo.com/wp-json/ </param>
        </member>
        <member name="T:WordPressPCL.Client.Comments">
            <summary>
            Client class for interaction with Comments endpoint WP REST API
            </summary>
        </member>
        <member name="M:WordPressPCL.Client.Comments.#ctor(WordPressPCL.Utility.HttpHelper@,System.String)">
            <summary>
            Constructor
            </summary>
            <param name="HttpHelper">reference to HttpHelper class for interaction with HTTP</param>
            <param name="defaultPath">path to site, EX. http://demo.com/wp-json/ </param>
        </member>
        <member name="M:WordPressPCL.Client.Comments.GetCommentsForPost(System.Int32,System.Boolean,System.Boolean)">
            <summary>
            Get comments for Post
            </summary>
            <param name="PostID">Post id</param>
            <param name="embed">include embed info</param>
            <param name="useAuth">Send request with authentication header</param>
            <returns>List of comments for post</returns>
        </member>
        <member name="M:WordPressPCL.Client.Comments.GetAllCommentsForPost(System.Int32,System.Boolean,System.Boolean)">
            <summary>
            Get all comments for Post
            </summary>
            <param name="PostID">Post id</param>
            <param name="embed">include embed info</param>
            <param name="useAuth">Send request with authentication header</param>
            <returns>List of comments for post</returns>
        </member>
        <member name="M:WordPressPCL.Client.Comments.Delete(System.Int32,System.Boolean)">
            <summary>
            Force deletion of comments
            </summary>
            <param name="ID">Comment Id</param>
            <param name="force">force deletion</param>
            <returns>Result of operation</returns>
        </member>
        <member name="T:WordPressPCL.Client.CRUDOperation`2">
            <summary>
            Base class for CRUDOperation with default implementation of all necessary operations
            </summary>
            <typeparam name="TClass">DTO class</typeparam>
            <typeparam name="QClass">QueryBuilder class</typeparam>
        </member>
        <member name="F:WordPressPCL.Client.CRUDOperation`2._defaultPath">
            <summary>
            Path to wp api EX. https://site.com/wp-json/
            </summary>
        </member>
        <member name="F:WordPressPCL.Client.CRUDOperation`2._methodPath">
            <summary>
            path to endpoint EX. posts
            </summary>
        </member>
        <member name="F:WordPressPCL.Client.CRUDOperation`2._httpHelper">
            <summary>
            HttpHelper object with helper method over HTTP requests
            </summary>
        </member>
        <member name="F:WordPressPCL.Client.CRUDOperation`2._forceDeletion">
            <summary>
            Is object must be force deleted
            </summary>
        </member>
        <member name="M:WordPressPCL.Client.CRUDOperation`2.#ctor(WordPressPCL.Utility.HttpHelper@,System.String,System.String,System.Boolean)">
            <summary>
            Constructor
            </summary>
            <param name="HttpHelper">reference to HttpHelper class for interaction with HTTP</param>
            <param name="defaultPath">path to site, EX. http://demo.com/wp-json/ </param>
            <param name="methodPath">path to endpoint, EX. posts</param>
            <param name="forceDeletion">is objects must be force deleted</param>
        </member>
        <member name="M:WordPressPCL.Client.CRUDOperation`2.Create(`0)">
            <summary>
            Create Entity
            </summary>
            <param name="Entity">Entity object</param>
            <returns>Created object</returns>
        </member>
        <member name="M:WordPressPCL.Client.CRUDOperation`2.Delete(System.Int32)">
            <summary>
            Delete Entity
            </summary>
            <param name="ID">Entity Id</param>
            <returns>Result of operation</returns>
        </member>
        <member name="M:WordPressPCL.Client.CRUDOperation`2.Get(System.Boolean,System.Boolean)">
            <summary>
            Get latest
            </summary>
            <param name="embed">include embed info</param>
            <param name="useAuth">Send request with authentication header</param>
            <returns>Entity by Id</returns>
        </member>
        <member name="M:WordPressPCL.Client.CRUDOperation`2.GetAll(System.Boolean,System.Boolean)">
            <summary>
            Get All
            </summary>
            <param name="embed">Include embed info</param>
            <param name="useAuth">Send request with authentication header</param>
            <returns>List of all result</returns>
        </member>
        <member name="M:WordPressPCL.Client.CRUDOperation`2.GetByID(System.Object,System.Boolean,System.Boolean)">
            <summary>
            Get Entity by Id
            </summary>
            <param name="ID">ID</param>
            <param name="embed">include embed info</param>
            <param name="useAuth">Send request with authentication header</param>
            <returns>Entity by Id</returns>
        </member>
        <member name="M:WordPressPCL.Client.CRUDOperation`2.Query(`1,System.Boolean)">
            <summary>
            Create a parametrized query and get a result
            </summary>
            <param name="queryBuilder">Query builder with specific parameters</param>
            <param name="useAuth">Send request with authentication header</param>
            <returns>List of filtered result</returns>
        </member>
        <member name="M:WordPressPCL.Client.CRUDOperation`2.Update(`0)">
            <summary>
            Update Entity
            </summary>
            <param name="Entity">Entity object</param>
            <returns>Updated object</returns>
        </member>
        <member name="T:WordPressPCL.Client.CustomRequest">
            <summary>
            Class to create custom requests
            </summary>
        </member>
        <member name="M:WordPressPCL.Client.CustomRequest.#ctor(WordPressPCL.Utility.HttpHelper@)">
            <summary>
            Constructor
            </summary>
            <param name="httpHelper">HttpHelper class to operate with Http methods</param>
        </member>
        <member name="M:WordPressPCL.Client.CustomRequest.Create``2(System.String,``0)">
            <summary>
            Create object
            </summary>
            <typeparam name="TInput">type of input object</typeparam>
            <typeparam name="TOutput">type of result object</typeparam>
            <param name="route">path to exec request</param>
            <param name="Entity">object for creation</param>
            <returns>Created object</returns>
        </member>
        <member name="M:WordPressPCL.Client.CustomRequest.Delete(System.String)">
            <summary>
            Delete object
            </summary>
            <param name="route">path to exec delete request</param>
            <returns>Result of deletion</returns>
        </member>
        <member name="M:WordPressPCL.Client.CustomRequest.Get``1(System.String,System.Boolean,System.Boolean)">
            <summary>
            Get object/s
            </summary>
            <typeparam name="TClass">type of object</typeparam>
            <param name="route">path to exec request</param>
            <param name="embed">is get embed params</param>
            <param name="useAuth">i use auth</param>
            <returns>List of objects</returns>
        </member>
        <member name="M:WordPressPCL.Client.CustomRequest.Update``2(System.String,``0)">
            <summary>
            Update object
            </summary>
            <typeparam name="TInput">type of input object</typeparam>
            <typeparam name="TOutput">type of result object</typeparam>
            <param name="route">path to exec request</param>
            <param name="Entity">object for update</param>
            <returns>Updated object</returns>
        </member>
        <member name="T:WordPressPCL.Client.Media">
            <summary>
            Client class for interaction with Media endpoint WP REST API
            </summary>
        </member>
        <member name="M:WordPressPCL.Client.Media.#ctor(WordPressPCL.Utility.HttpHelper@,System.String)">
            <summary>
            Constructor
            </summary>
            <param name="HttpHelper">reference to HttpHelper class for interaction with HTTP</param>
            <param name="defaultPath">path to site, EX. http://demo.com/wp-json/ </param>
        </member>
        <member name="M:WordPressPCL.Client.Media.Create(System.IO.Stream,System.String)">
            <summary>
            Create Media entity with attachment
            </summary>
            <param name="fileStream">stream with file content</param>
            <param name="filename">Name of file in WP Media Library</param>
            <returns>Created media object</returns>
        </member>
        <member name="M:WordPressPCL.Client.Media.Create(System.String,System.String)">
            <summary>
            Create Media entity with attachment
            </summary>
            <param name="filePath">Local Path to file</param>
            <param name="filename">Name of file in WP Media Library</param>
            <returns>Created media object</returns>
        </member>
        <member name="M:WordPressPCL.Client.Media.Delete(System.Int32)">
            <summary>
            Delete Entity
            </summary>
            <param name="ID">Entity Id</param>
            <returns>Result of operation</returns>
        </member>
        <member name="M:WordPressPCL.Client.Media.Get(System.Boolean,System.Boolean)">
            <summary>
            Get latest
            </summary>
            <param name="embed">include embed info</param>
            <param name="useAuth">Send request with authentication header</param>
            <returns>Latest media items</returns>
        </member>
        <member name="M:WordPressPCL.Client.Media.GetAll(System.Boolean,System.Boolean)">
            <summary>
            Get All
            </summary>
            <param name="embed">Include embed info</param>
            <param name="useAuth">Send request with authentication header</param>
            <returns>List of all result</returns>
        </member>
        <member name="M:WordPressPCL.Client.Media.GetByID(System.Object,System.Boolean,System.Boolean)">
            <summary>
            Get Entity by Id
            </summary>
            <param name="ID">ID</param>
            <param name="embed">include embed info</param>
            <param name="useAuth">Send request with authentication header</param>
            <returns>Entity by Id</returns>
        </member>
        <member name="M:WordPressPCL.Client.Media.Query(WordPressPCL.Utility.MediaQueryBuilder,System.Boolean)">
            <summary>
            Create a parametrized query and get a result
            </summary>
            <param name="queryBuilder">Query builder with specific parameters</param>
            <param name="useAuth">Send request with authentication header</param>
            <returns>List of filtered result</returns>
        </member>
        <member name="M:WordPressPCL.Client.Media.Update(WordPressPCL.Models.MediaItem)">
            <summary>
            Update Entity
            </summary>
            <param name="Entity">Entity object</param>
            <returns>Updated object</returns>
        </member>
        <member name="T:WordPressPCL.Client.Pages">
            <summary>
            Client class for interaction with Pages endpoint WP REST API
            </summary>
        </member>
        <member name="M:WordPressPCL.Client.Pages.#ctor(WordPressPCL.Utility.HttpHelper@,System.String)">
            <summary>
            Constructor
            </summary>
            <param name="HttpHelper">reference to HttpHelper class for interaction with HTTP</param>
            <param name="defaultPath">path to site, EX. http://demo.com/wp-json/ </param>
        </member>
        <member name="M:WordPressPCL.Client.Pages.GetPagesByAuthor(System.Int32,System.Boolean,System.Boolean)">
            <summary>
            Get pages by its author
            </summary>
            <param name="authorId">Author id</param>
            <param name="embed">include embed info</param>
            <param name="useAuth">Send request with authentication header</param>
            <returns>List of pages</returns>
        </member>
        <member name="M:WordPressPCL.Client.Pages.GetPagesBySearch(System.String,System.Boolean,System.Boolean)">
            <summary>
            Get pages by search term
            </summary>
            <param name="searchTerm">Search term</param>
            <param name="embed">include embed info</param>
            <param name="useAuth">Send request with authentication header</param>
            <returns>List of pages</returns>
        </member>
        <member name="M:WordPressPCL.Client.Pages.Delete(System.Int32,System.Boolean)">
            <summary>
            Delete page with force deletion
            </summary>
            <param name="ID">Page id</param>
            <param name="force">force deletion</param>
            <returns>Result of operation</returns>
        </member>
        <member name="T:WordPressPCL.Client.PostRevisions">
            <summary>
            Client class for interaction with Post revisions endpoint WP REST API
            </summary>
        </member>
        <member name="M:WordPressPCL.Client.PostRevisions.#ctor(WordPressPCL.Utility.HttpHelper@,System.String,System.Int32)">
            <summary>
            Constructor
            </summary>
            <param name="httpHelper">reference to HttpHelper class for interaction with HTTP</param>
            <param name="defaultPath">path to site, EX. http://demo.com/wp-json/ </param>
            <param name="postId">ID of post</param>
        </member>
        <member name="M:WordPressPCL.Client.PostRevisions.Delete(System.Int32)">
            <summary>
            Delete Entity
            </summary>
            <param name="ID">Entity Id</param>
            <returns>Result of operation</returns>
        </member>
        <member name="M:WordPressPCL.Client.PostRevisions.Get(System.Boolean,System.Boolean)">
            <summary>
            Get latest
            </summary>
            <param name="embed">include embed info</param>
            <param name="useAuth">Send request with authentication header</param>
            <returns>Latest PostRevisions</returns>
        </member>
        <member name="M:WordPressPCL.Client.PostRevisions.GetAll(System.Boolean,System.Boolean)">
            <summary>
            Get All
            </summary>
            <param name="embed">Include embed info</param>
            <param name="useAuth">Send request with authentication header</param>
            <returns>List of all result</returns>
        </member>
        <member name="M:WordPressPCL.Client.PostRevisions.GetByID(System.Object,System.Boolean,System.Boolean)">
            <summary>
            Get Entity by Id
            </summary>
            <param name="ID">ID</param>
            <param name="embed">include embed info</param>
            <param name="useAuth">Send request with authentication header</param>
            <returns>Entity by Id</returns>
        </member>
        <member name="T:WordPressPCL.Client.Posts">
            <summary>
            Client class for interaction with Posts endpoint WP REST API
            </summary>
        </member>
        <member name="M:WordPressPCL.Client.Posts.#ctor(WordPressPCL.Utility.HttpHelper@,System.String)">
            <summary>
            Constructor
            </summary>
            <param name="HttpHelper">reference to HttpHelper class for interaction with HTTP</param>
            <param name="defaultPath">path to site, EX. http://demo.com/wp-json/ </param>
        </member>
        <member name="M:WordPressPCL.Client.Posts.GetStickyPosts(System.Boolean,System.Boolean)">
            <summary>
            Get sticky posts
            </summary>
            <param name="embed">include embed info</param>
            <param name="useAuth">Send request with authentication header</param>
            <returns>List of posts</returns>
        </member>
        <member name="M:WordPressPCL.Client.Posts.GetPostsByCategory(System.Int32,System.Boolean,System.Boolean)">
            <summary>
            Get posts by category
            </summary>
            <param name="categoryId">Category Id</param>
            <param name="embed">include embed info</param>
            <param name="useAuth">Send request with authentication header</param>
            <returns>List of posts</returns>
        </member>
        <member name="M:WordPressPCL.Client.Posts.GetPostsByTag(System.Int32,System.Boolean,System.Boolean)">
            <summary>
            Get posts by tag
            </summary>
            <param name="tagId">Tag Id</param>
            <param name="embed">include embed info</param>
            <param name="useAuth">Send request with authentication header</param>
            <returns>List of posts</returns>
        </member>
        <member name="M:WordPressPCL.Client.Posts.GetPostsByAuthor(System.Int32,System.Boolean,System.Boolean)">
            <summary>
            Get posts by its author
            </summary>
            <param name="authorId">Author id</param>
            <param name="embed">include embed info</param>
            <param name="useAuth">Send request with authentication header</param>
            <returns>List of posts</returns>
        </member>
        <member name="M:WordPressPCL.Client.Posts.GetPostsBySearch(System.String,System.Boolean,System.Boolean)">
            <summary>
            Get posts by search term
            </summary>
            <param name="searchTerm">Search term</param>
            <param name="embed">include embed info</param>
            <param name="useAuth">Send request with authentication header</param>
            <returns>List of posts</returns>
        </member>
        <member name="M:WordPressPCL.Client.Posts.Delete(System.Int32,System.Boolean)">
            <summary>
            Delete post with force deletion
            </summary>
            <param name="ID">Post id</param>
            <param name="force">force deletion</param>
            <returns>Result of operation</returns>
        </member>
        <member name="M:WordPressPCL.Client.Posts.Revisions(System.Int32)">
            <summary>
            Get instance ob object to manipulate with post revisions
            </summary>
            <param name="postId">ID of parent Post</param>
            <returns>Post revisions object</returns>
        </member>
        <member name="T:WordPressPCL.Client.PostStatuses">
            <summary>
            Client class for interaction with Post Types endpoint WP REST API
            </summary>
        </member>
        <member name="M:WordPressPCL.Client.PostStatuses.#ctor(WordPressPCL.Utility.HttpHelper@,System.String)">
            <summary>
            Constructor
            </summary>
            <param name="httpHelper">reference to HttpHelper class for interaction with HTTP</param>
            <param name="defaultPath">path to site, EX. http://demo.com/wp-json/ </param>
        </member>
        <member name="M:WordPressPCL.Client.PostStatuses.Get(System.Boolean,System.Boolean)">
            <summary>
            Get latest Post Statuses
            </summary>
            <param name="embed">include embed info</param>
            <param name="useAuth">Send request with authentication header</param>
            <returns>Entity by Id</returns>
        </member>
        <member name="M:WordPressPCL.Client.PostStatuses.GetAll(System.Boolean,System.Boolean)">
            <summary>
            Get All
            </summary>
            <param name="embed">Include embed info</param>
            <param name="useAuth">Send request with authentication header</param>
            <returns>List of all result</returns>
        </member>
        <member name="M:WordPressPCL.Client.PostStatuses.GetByID(System.Object,System.Boolean,System.Boolean)">
            <summary>
            Get Entity by Id
            </summary>
            <param name="ID">ID</param>
            <param name="embed">include embed info</param>
            <param name="useAuth">Send request with authentication header</param>
            <returns>Entity by Id</returns>
        </member>
        <member name="T:WordPressPCL.Client.PostTypes">
            <summary>
            Client class for interaction with Post Types endpoint WP REST API
            </summary>
        </member>
        <member name="M:WordPressPCL.Client.PostTypes.#ctor(WordPressPCL.Utility.HttpHelper@,System.String)">
            <summary>
            Constructor
            </summary>
            <param name="httpHelper">reference to HttpHelper class for interaction with HTTP</param>
            <param name="defaultPath">path to site, EX. http://demo.com/wp-json/ </param>
        </member>
        <member name="M:WordPressPCL.Client.PostTypes.Get(System.Boolean,System.Boolean)">
            <summary>
            Get latest
            </summary>
            <param name="embed">Include embed info</param>
            <param name="useAuth">Send request with authentication header</param>
            <returns>List of latest PostTypes</returns>
        </member>
        <member name="M:WordPressPCL.Client.PostTypes.GetAll(System.Boolean,System.Boolean)">
            <summary>
            Get All
            </summary>
            <param name="embed">Include embed info</param>
            <param name="useAuth">Send request with authentication header</param>
            <returns>List of all PostTypes</returns>
        </member>
        <member name="M:WordPressPCL.Client.PostTypes.GetByID(System.Object,System.Boolean,System.Boolean)">
            <summary>
            Get Entity by Id
            </summary>
            <param name="ID">ID</param>
            <param name="embed">include embed info</param>
            <param name="useAuth">Send request with authentication header</param>
            <returns>Entity by Id</returns>
        </member>
        <member name="T:WordPressPCL.Client.Tags">
            <summary>
            Client class for interaction with Tags endpoint WP REST API
            </summary>
        </member>
        <member name="M:WordPressPCL.Client.Tags.#ctor(WordPressPCL.Utility.HttpHelper@,System.String)">
            <summary>
            Constructor
            </summary>
            <param name="HttpHelper">reference to HttpHelper class for interaction with HTTP</param>
            <param name="defaultPath">path to site, EX. http://demo.com/wp-json/ </param>
        </member>
        <member name="T:WordPressPCL.Client.Taxonomies">
            <summary>
            Client class for interaction with Taxonomies endpoint WP REST API
            </summary>
        </member>
        <member name="M:WordPressPCL.Client.Taxonomies.#ctor(WordPressPCL.Utility.HttpHelper@,System.String)">
            <summary>
            Constructor
            </summary>
            <param name="httpHelper">reference to HttpHelper class for interaction with HTTP</param>
            <param name="defaultPath">path to site, EX. http://demo.com/wp-json/ </param>
        </member>
        <member name="M:WordPressPCL.Client.Taxonomies.Get(System.Boolean,System.Boolean)">
            <summary>
            Get latest
            </summary>
            <param name="embed">include embed info</param>
            <param name="useAuth">Send request with authentication header</param>
            <returns>Get latest taxonomies</returns>
        </member>
        <member name="M:WordPressPCL.Client.Taxonomies.GetAll(System.Boolean,System.Boolean)">
            <summary>
            Get All
            </summary>
            <param name="embed">Include embed info</param>
            <param name="useAuth">Send request with authentication header</param>
            <returns>List of all result</returns>
        </member>
        <member name="M:WordPressPCL.Client.Taxonomies.GetByID(System.Object,System.Boolean,System.Boolean)">
            <summary>
            Get Entity by Id
            </summary>
            <param name="ID">ID</param>
            <param name="embed">include embed info</param>
            <param name="useAuth">Send request with authentication header</param>
            <returns>Entity by Id</returns>
        </member>
        <member name="M:WordPressPCL.Client.Taxonomies.Query(WordPressPCL.Utility.TaxonomiesQueryBuilder,System.Boolean)">
            <summary>
            Create a parametrized query and get a result
            </summary>
            <param name="queryBuilder">Query builder with specific parameters</param>
            <param name="useAuth">Send request with authentication header</param>
            <returns>List of filtered result</returns>
        </member>
        <member name="T:WordPressPCL.Client.Users">
            <summary>
            Client class for interaction with Users endpoint WP REST API
            </summary>
        </member>
        <member name="M:WordPressPCL.Client.Users.#ctor(WordPressPCL.Utility.HttpHelper@,System.String)">
            <summary>
            Constructor
            </summary>
            <param name="HttpHelper">reference to HttpHelper class for interaction with HTTP</param>
            <param name="defaultPath">path to site, EX. http://demo.com/wp-json/ </param>
        </member>
        <member name="M:WordPressPCL.Client.Users.Create(WordPressPCL.Models.User)">
            <summary>
            Create Entity
            </summary>
            <param name="Entity">Entity object</param>
            <returns>Created object</returns>
        </member>
        <member name="M:WordPressPCL.Client.Users.Get(System.Boolean,System.Boolean)">
            <summary>
            Get latest
            </summary>
            <param name="embed">include embed info</param>
            <param name="useAuth">Send request with authentication header</param>
            <returns>Get latest users</returns>
        </member>
        <member name="M:WordPressPCL.Client.Users.GetAll(System.Boolean,System.Boolean)">
            <summary>
            Get All
            </summary>
            <param name="embed">Include embed info</param>
            <param name="useAuth">Send request with authentication header</param>
            <returns>List of all result</returns>
        </member>
        <member name="M:WordPressPCL.Client.Users.GetByID(System.Object,System.Boolean,System.Boolean)">
            <summary>
            Get Entity by Id
            </summary>
            <param name="ID">ID</param>
            <param name="embed">include embed info</param>
            <param name="useAuth">Send request with authentication header</param>
            <returns>Entity by Id</returns>
        </member>
        <member name="M:WordPressPCL.Client.Users.Query(WordPressPCL.Utility.Useer name="M:WordPressPCL.Client.Users.Update(WordPressPCL.Models.User)">
            <summary>
            Update Entity
            </summary>
            <param name="Entity">Entity object</param>
            <returns>Updated object</returns>
        </member>
        <member name="M:WordPressPCL.Client.Users.GetCurrentUser">
            <summary>
            Get current User
            </summary>
            <returns>Current User</returns>
        </member>
        <member name="M:WordPressPCL.Client.Users.Delete(System.Int32,System.Int32)">
            <summary>
            Delete user with reassign articles
            </summary>
            <param name="ID">User id for delete</param>
            <param name="ReassignUserID">User id for reassign</param>
            <returns>Result of operation</returns>
        </member>
        <member name="M:WordPressPCL.Client.Users.Delete(System.Int32,WordPressPCL.Models.User)">
            <summary>
            Delete user with reassign articles
            </summary>
            <param name="ID">User id for delete</param>
            <param name="ReassignUser">User object for reassign</param>
            <returns>Result of operation</returns>
        </member>
        <member name="T:WordPressPCL.Interfaces.ICreateOperation`1">
            <summary>
            Interface with required Create methods
            </summary>
            <typeparam name="TClass">return class type</typeparam>
        </member>
        <member name="M:WordPressPCL.Interfaces.ICreateOperation`1.Create(`0)">
            <summary>
            Create object
            </summary>
            <param name="Entity">object to create</param>
            <returns>Created object</returns>
        </member>
        <member name="T:WordPressPCL.Interfaces.IDeleteOperation">
            <summary>
            Interface with required Delete methods
            </summary>
        </member>
        <member name="M:WordPressPCL.Interfaces.IDeleteOperation.Delete(System.Int32)">
            <summary>
            Delete object by Id
            </summary>
            <param name="ID">ID ob object to delete</param>
            <returns>Result of operation</returns>
        </member>
        <member name="T:WordPressPCL.Interfaces.IQueryOperation`2">
            <summary>
            Interface with required Query methods
            </summary>
            <typeparam name="TClass">return class type</typeparam>
            <typeparam name="QClass">Query Builder class</typeparam>
        </member>
        <member name="M:WordPressPCL.Interfaces.IQueryOperation`2.Query(`1,System.Boolean)">
            <summary>
            Execute query
            </summary>
            <param name="queryBuilder">query builder with parameters for query</param>
            <param name="useAuth">Is use auth header</param>
            <returns>list of filtered objects</returns>
        </member>
        <member name="T:WordPressPCL.Interfaces.IReadOperation`1">
            <summary>
            Interface with required Get methods
            </summary>
            <typeparam name="TClass">return class type</typeparam>
        </member>
        <member name="M:WordPressPCL.Interfaces.IReadOperation`1.Get(System.Boolean,System.Boolean)">
            <summary>
            Get latest
            </summary>
            <param name="embed">Is use embed info</param>
            <param name="useAuth">Is use auth header</param>
            <returns>requested object</returns>
        </member>
        <member name="M:WordPressPCL.Interfaces.IReadOperation`1.GetByID(System.Object,System.Boolean,System.Boolean)">
            <summary>
            Get object by Id
            </summary>
            <param name="ID">Object Id</param>
            <param name="embed">Is use embed info</param>
            <param name="useAuth">Is use auth header</param>
            <returns>requested object</returns>
        </member>
        <member name="M:WordPressPCL.Interfaces.IReadOperation`1.GetAll(System.Boolean,System.Boolean)">
            <summary>
            Get all objects
            </summary>
            <param name="embed">Is use embed info</param>
            <param name="useAuth">Is use auth header</param>
            <returns>List of objects</returns>
        </member>
        <member name="T:WordPressPCL.Interfaces.IUpdateOperation`1">
            <summary>
            Interface with required Update methods
            </summary>
            <typeparam name="TClass">return class type</typeparam>
        </member>
        <member name="M:WordPressPCL.Interfaces.IUpdateOperation`1.Update(`0)">
            <summary>
            Update entity method
            </summary>
            <param name="Entity">object to update</param>
            <returns>Updated entity</returns>
        </member>
        <member name="T:WordPressPCL.Models.AuthMethod">
            <summary>
            Authentication Methods
            <para> JWT - recommended AUTH method</para>
            </summary>
        </member>
        <member name="F:WordPressPCL.Models.AuthMethod.Basic">
            <summary>
            Basic HTTP Header authentication
            </summary>
        </member>
        <member name="F:WordPressPCL.Models.AuthMethod.JWT">
            <summary>
            JSON Web Token Authentication method. Need configure your site with this plugin https://wordpress.org/plugins/jwt-authentication-for-wp-rest-api/
            </summary>
        </member>
        <member name="T:WordPressPCL.Models.AvatarURL">
            <summary>
            Avatar URLs for the users.
            </summary>
            <remarks>Default sizes: 24, 48, 96</remarks>
        </member>
        <member name="P:WordPressPCL.Models.AvatarURL.Size24">
            <summary>
            Avatar URL 24x24 pixels
            </summary>
        </member>
        <member name="P:WordPressPCL.Models.AvatarURL.Size48">
            <summary>
            Avatar URL 48x48 pixels
            </summary>
        </member>
        <member name="P:WordPressPCL.Models.AvatarURL.Size96">
            <summary>
            Avatar URL 96x96 pixels
            </summary>
        </member>
        <member name="T:WordPressPCL.Models.BadRequest">
            <summary>
            Model for unsuccessful request
            </summary>
        </member>
        <member name="P:WordPressPCL.Models.BadRequest.Name">
            <summary>
            Error type
            </summary>
        </member>
        <member name="P:WordPressPCL.Models.BadRequest.Message">
            <summary>
            Error description
            </summary>
        </member>
        <member name="P:WordPressPCL.Models.BadRequest.Data">
            <summary>
            Additional info
            </summary>
        </member>
        <member name="T:WordPressPCL.Models.Base">
            <summary>
            Base class for Models
            </summary>
        </member>
        <member name="P:WordPressPCL.Models.Base.Id">
            <summary>
            Unique identifier for the object.
            </summary>
            <remarks>
            Read only
            Context: view, edit, embed
            </remarks>
        </member>
        <member name="T:WordPressPCL.Models.Category">
            <summary>
            Terms of the type category
            </summary>
        </member>
        <member name="P:WordPressPCL.Models.Category.Count">
            <summary>
            Number of published posts for the term.
            </summary>
            <remarks>
            Read only
            Context: view, edit
            </remarks>
        </member>
        <member name="P:WordPressPCL.Models.Category.Description">
            <summary>
            HTML description of the term.
            </summary>
            <remarks>Context: view, edit</remarks>
        </member>
        <member name="P:WordPressPCL.Models.Category.Parent">
            <summary>
 only
            Context: view, edit
            </remarks>
        </member>
        <member name="P:WordPressPCL.Models.Category.Description">
            <summary>
            HTML description of the term.
            </summary>
            <remarks>Context: view, edit</remarks>
        </member>
        <member name="P:WordPressPCL.Models.Category.Parent">
            <summary>
            The parent term ID.
            </summary>
            <remarks>Context: view, edit</remarks>
        </member>
        <member name="P:WordPressPCL.Models.Category.Meta">
            <summary>
            Meta fields.
            </summary>
            <remarks>Context: view, edit</remarks>
        </member>
        <member name="M:WordPressPCL.Models.Category.#ctor">
            <summary>
            Parameterless constructor
            </summary>
        </member>
        <member name="M:WordPressPCL.Models.Category.#ctor(System.String)">
            <summary>
            Default constructor
            </summary>
            <param name="name"></param>
        </member>
        <member name="T:WordPressPCL.Models.Comment">
            <summary>
            Type represent Comment Entity of WP REST API
            </summary>
        </member>
        <member name="P:WordPressPCL.Models.Comment.PostId">
            <summary>
            The id of the associated post object.
            </summary>
            <remarks>Context: view, edit</remarks>
        </member>
        <member name="P:WordPressPCL.Models.Comment.ParentId">
            <summary>
            The id for the parent of the object.
            </summary>
            <remarks>Context: view, edit, embed</remarks>
        </member>
        <member name="P:WordPressPCL.Models.Comment.AuthorId">
            <summary>
            The id of the user object, if author was a user.
            </summary>
            <remarks>Context: view, edit, embed</remarks>
        </member>
        <member name="P:WordPressPCL.Models.Comment.AuthorName">
            <summary>
            Display name for the object author.
            </summary>
            <remarks>Context: view, edit, embed</remarks>
        </member>
        <member name="P:WordPressPCL.Models.Comment.AuthorEmail">
            <summary>
            Email address for the object author.
            </summary>
            <remarks>Context: edit</remarks>
        </member>
        <member name="P:WordPressPCL.Models.Comment.AuthorUrl">
            <summary>
            URL for the object author.
            </summary>
            <remarks>Context: view, edit, embed</remarks>
        </member>
        <member name="P:WordPressPCL.Models.Comment.AuthorIP">
            <summary>
            IP address for the object author.
            </summary>
            <remarks>Context: edit</remarks>
        </member>
        <member name="P:WordPressPCL.Models.Comment.AuthorAvatarUrls">
            <summary>
            Avatar URLs for the object author.
            <see cref="T:WordPressPCL.Models.AvatarURL"/>
            </summary>
            <remarks>Context: view, edit, embed</remarks>
        </member>
        <member name="P:WordPressPCL.Models.Comment.AuthorUserAgent">
            <summary>
            User agent for the object author.
            </summary>
            <remarks>Context: edit</remarks>
        </member>
        <member name="P:WordPressPCL.Models.Comment.Date">
            <summary>
            The date the object was published.
            </summary>
            <remarks>Context: view, edit, embed</remarks>
        </member>
        <member name="P:WordPressPCL.Models.Comment.DateGmt">
            <summary>
            The date the object was published as GMT.
            </summary>
            <remarks>Context: view, edit</remarks>
        </member>
        <member name="P:WordPressPCL.Models.Comment.Content">
            <summary>
            The content for the object.
            <see cref="T:WordPressPCL.Models.Content"/>
            </summary>
            <remarks>Context: view, edit, embed</remarks>
        </member>
        <member name="P:WordPressPCL.Models.Comment.Link">
            <summary>
            URL to the object.
            </summary>
            <remarks>Context: view, edit, embed</remarks>
        </member>
        <member name="P:WordPressPCL.Models.Comment.Status">
            <summary>
            State of the object.
            </summary>
            <remarks>Context: view, edit</remarks>
        </member>
        <member name="P:WordPressPCL.Models.Comment.Type">
            <summary>
            Type of Comment for the object.
            </summary>
            <remarks>Context: view, edit, embed</remarks>
        </member>
        <member name="P:WordPressPCL.Models.Comment.Meta">
            <summary>
            Meta fields.
            </summary>
            <remarks>Context: view, edit</remarks>
        </member>
        <member name="P:WordPressPCL.Models.Comment.Karma">
            <summary>
            Karma for the object.
            </summary>
            <remarks>Context: edit</remarks>
        </member>
        <member name="P:WordPressPCL.Models.Comment.Links">
            <summary>
            Links to another entities
            </summary>
        </member>
        <member name="M:WordPressPCL.Models.Comment.#ctor">
            <summary>
            Parameterless constructor
            </summary>
        </member>
        <member name="M:WordPressPCL.Models.Comment.#ctor(System.Int32,System.String)">
            <summary>
            Constructor with required parameters
            </summary>
            <param name="postId">Post ID</param>
            <param name="content">Comment content</param>
        </member>
        <member name="T:WordPressPCL.Models.CommentThreaded">
            <summary>
            An extension class for Comment that holds a depth property
            for displaying threaded comments
            </summary>
        </member>
        <member name="P:WordPressPCL.Models.CommentThreaded.Depth">
            <summary>
            The depth of a comment
            0 is a top level comments without parent
            </summary>
        </member>
        <member name="T:WordPressPCL.Models.Embedded">
            <summary>
            Embedded Information
            </summary>
        </member>
        <member name="P:WordPressPCL.Models.Embedded.Author">
            <summary>
            Post Author
            </summary>
        </member>
        <member name="P:WordPressPCL.Models.Embedded.Replies">
            <summary>
            Comments on the post
            </summary>
        </member>
        <member name="P:WordPressPCL.Models.Embedded.WpFeaturedmedia">
            <summary>
            Featured images for the post
            </summary>
        </member>
        <member name="P:WordPressPCL.Models.Embedded.WpTerm">
            <summary>
            Terms for the post (categories, tags etc.)
            </summary>
        </member>
        <member name="P:WordPressPCL.Models.Embedded.Up">
            <summary>
            Parent page
            </summary>
        </member>
        <member name="T:WordPressPCL.Models.Status">
            <summary>
            Status of Post/Page/Media
            </summary>
        </member>
        <member name="F:WordPressPCL.Models.Status.Publish">
            <summary>
            Publish
            </summary>
        </member>
        <member name="F:WordPressPCL.Models.Status.Private">
            <summary>
            Private
            </summary>
        </member>
        <member name="F:WordPressPCL.Models.Status.Future">
            <summary>
            Future publication
            </summary>
        </member>
        <member name="F:WordPressPCL.Models.Status.Draft">
            <summary>
            Draft
            </summary>
        </member>
        <member name="F:WordPressPCL.Models.Status.Pending">
            <summary>
            Pending
            </summary>
        </member>
        <member name="T:WordPressPCL.Models.OpenStatus">
            <summary>
            Status of Comments, Pings etc.
            </summary>
        </member>
        <member name="F:WordPressPCL.Models.OpenStatus.Open">
            <summary>
            Status is open
            </summary>
        </member>
        <member name="F:WordPressPCL.Models.OpenStatus.Closed">
            <summary>
            Status is closed
            </summary>
        </member>
        <member name="T:WordPressPCL.Models.CommentStatus">
            <summary>
            Status of Comments
            </summary>
        </member>
        <member name="F:WordPressPCL.Models.CommentStatus.Pending">
            <summary>
            Comment is pending to approve
            </summary>
        </member>
        <member name="F:WordPressPCL.Models.CommentStatus.Approved">
            <summary>
            Comment Approved
            </summary>
        </member>
        <member name="F:WordPressPCL.Models.CommentStatus.Spam">
            <summary>
            Comment is spam
            </summary>
        </member>
        <member name="F:WordPressPCL.Models.CommentStatus.Trash">
            <summary>
            Comment is in trash
            </summary>
        </member>
        <member name="T:WordPressPCL.Models.MediaQueryStatus">
            <summary>
            Status of Media for query builder
            </summary>
        </member>
        <member name="F:WordPressPCL.Models.MediaQueryStatus.Inherit">
            <summary>
            Media inherit
            </summary>
        </member>
        <member name="F:WordPressPCL.Models.MediaQueryStatus.Private">
            <summary>
            Media is private
            </summary>
        </member>
        <member name="F:WordPressPCL.Models.MediaQueryStatus.Trash">
            <summary>
            Media is in trash
            </summary>
        </member>
        <member name="T:WordPressPCL.Models.PostsOrderBy">
            <summary>
            Sort posts collection by object attribute.
            </summary>
            <remarks>Default: date</remarks>
        </member>
        <member name="F:WordPressPCL.Models.PostsOrderBy.Date">
            <summary>
            Order By Date
            </summary>
        </member>
        <member name="F:WordPressPCL.Models.PostsOrderBy.Relevance">
            <summary>
            Order By Relevance
            </summary>
        </member>
        <member name="F:WordPressPCL.Models.PostsOrderBy.Id">
            <summary>
            Order By Id
            </summary>
        </member>
        <member name="F:WordPressPCL.Models.PostsOrderBy.Include">
            <summary>
            Order By Include
            </summary>
        </member>
        <member name="F:WordPressPCL.Models.PostsOrderBy.Title">
            <summary>
            Order By Title
            </summary>
        </member>
        <member name="F:WordPressPCL.Models.PostsOrderBy.Slug">
            <summary>
            Order By Slug
            </summary>
        </member>
        <member name="F:WordPressPCL.Models.PostsOrderBy.Author">
            <summary>
            Order By Author
            </summary>
        </member>
        <member name="F:WordPressPCL.Models.PostsOrderBy.Modified">
            <summary>
            Order By modified
            </summary>
        </member>
        <member name="F:WordPressPCL.Models.PostsOrderBy.Parent">
            <summary>
            Order By parent
            </summary>
        </member>
        <member name="T:WordPressPCL.Models.UsersOrderBy">
            <summary>
            Sort users collection by object attribute.
            </summary>
            <remarks>Default: name</remarks>
        </member>
        <member name="F:WordPressPCL.Models.UsersOrderBy.Name">
            <summary>
            Order By Name
            </summary>
        </member>
        <member name="F:WordPressPCL.Models.UsersOrderBy.Id">
            <summary>
            Order By Id
            </summary>
        </member>
        <member name="F:WordPressPCL.Models.UsersOrderBy.Include">
            <summary>
            Order By Include
            </summary>
        </member>
        <member name="F:WordPressPCL.Models.UsersOrderBy.RegisteredDate">
            <summary>
            Order By Registered Date
            </summary>
        </member>
        <member name="F:WordPressPCL.Models.UsersOrderBy.Slug">
            <summary>
            Order By Slug
            </summary>
        </member>
        <member name="F:WordPressPCL.Models.UsersOrderBy.Email">
            <summary>
            Order By email
            </summary>
        </member>
        <member name="F:WordPressPCL.Models.UsersOrderBy.Url">
            <summary>
            Order By url
            </summary>
        </member>
        <member name="T:WordPressPCL.Models.TermsOrderBy">
            <summary>
            Sort terms collection by object attribute.
            </summary>
            <remarks>Default: name</remarks>
        </member>
        <member name="F:WordPressPCL.Models.TermsOrderBy.Name">
            <summary>
            Order By Name
            </summary>
        </member>
        <member name="F:WordPressPCL.Models.TermsOrderBy.Id">
            <summary>
            Order By Id
            </summary>
        </member>
        <member name="F:WordPressPCL.Models.TermsOrderBy.Include">
            <summary>
            Order By Include
            </summary>
        </member>
        <member name="F:WordPressPCL.Models.TermsOrderBy.Slug">
            <summary>
            Order By Slug
            </summary>
        </member>
        <member name="F:WordPressPCL.Models.TermsOrderBy.TermGroup">
            <summary>
            Order By term group
            </summary>
        </member>
        <member name="F:WordPressPCL.Models.TermsOrderBy.Description">
            <summary>
            Order By description
            </summary>
        </member>
        <member name="F:WordPressPCL.Models.TermsOrderBy.Count">
            <summary>
            Order By count
            </summary>
        </member>
        <member name="T:WordPressPCL.Models.MediaOrderBy">
            <summary>
            Sort posts collection by object attribute.
            </summary>
            <remarks>Default: date</remarks>
        </member>
        <member name="F:WordPressPCL.Models.MediaOrderBy.Date">
            <summary>
            Order By Date
            </summary>
        </member>
        <member name="F:WordPressPCL.Models.MediaOrderBy.Relevance">
            <summary>
            Order By Relevance
            </summary>
        </member>
        <member name="F:WordPressPCL.Models.MediaOrderBy.Id">
            <summary>
            Order By Id
            </summary>
        </member>
        <member name="F:WordPressPCL.Models.MediaOrderBy.Include">
            <summary>
            Order By Include
            </summary>
        </member>
        <member name="F:WordPressPCL.Models.MediaOrderBy.Title">
            <summary>
            Order By Title
            </summary>
        </member>
        <member name="F:WordPressPCL.Models.MediaOrderBy.Slug">
            <summary>
            Order By Slug
            </summary>
        </member>
        <member name="T:WordPressPCL.Models.PagesOrderBy">
            <summary>
            Sort pages collection by object attribute.
            </summary>
            <remarks>Default: date</remarks>
        </member>
        <member name="F:WordPressPCL.Models.PagesOrderBy.Date">
            <summary>
            Order By Date
            </summary>
        </member>
        <member name="F:WordPressPCL.Models.PagesOrderBy.Relevance">
            <summary>
            Order By Relevance
            </summary>
        </member>
        <member name="F:WordPressPCL.Models.PagesOrderBy.Id">
            <summary>
            Order By Id
            </summary>
        </member>
        <member name="F:WordPressPCL.Models.PagesOrderBy.Include">
            <summary>
            Order By Include
            </summary>
        </member>
        <member name="F:WordPressPCL.Models.PagesOrderBy.Title">
            <summary>
            Order By Title
            </summary>
        </member>
        <member name="F:WordPressPCL.Models.PagesOrderBy.Slug">
            <summary>
            Order By Slug
            </summary>
        </member>
        <member name="F:WordPressPCL.Models.PagesOrderBy.MenuOrder">
            <summary>
            Order By Menu order
            </summary>
        </member>
        <member name="T:WordPressPCL.Models.CommentsOrderBy">
            <summary>
            Sort comments collection by object attribute.
            </summary>
            <remarks>Default: date</remarks>
        </member>
        <member name="F:WordPressPCL.Models.CommentsOrderBy.DateGmt">
            <summary>
            Order By Date
            </summary>
        </member>
        <member name="F:WordPressPCL.Models.CommentsOrderBy.Date">
            <summary>
            Order By Date
            </summary>
        </member>
        <member name="F:WordPressPCL.Models.CommentsOrderBy.Id">
            <summary>
            Order By Id
            </summary>
        </member>
        <member name="F:WordPressPCL.Models.CommentsOrderBy.Include">
            <summary>
            Order By Include
            </summary>
        </member>
        <member name="F:WordPressPCL.Models.CommentsOrderBy.Post">
            <summary>
            Order By Post
            </summary>
        </member>
        <member name="F:WordPressPCL.Models.CommentsOrderBy.Parent">
            <summary>
            Order By Parent
            </summary>
        </member>
        <member name="F:WordPressPCL.Models.CommentsOrderBy.Type">
            <summary>
            Order ByType
            </summary>
        </member>
        <member name="T:WordPressPCL.Models.Order">
            <summary>
            Order By direction
            </summary>
        </member>
        <member name="F:WordPressPCL.Models.Order.DESC">
            <summary>
            Descending direction
            </summary>
        </member>
        <member name="F:WordPressPCL.Models.Order.ASC">
            <summary>
            Ascending direction
            </summary>
        </member>
        <member name="T:WordPressPCL.Models.Context">
            <summary>
            Scope under which the request is made; determines fields present in response.
            </summary>
            <remarks>
            Default: view
            One of: view, embed, edit
            </remarks>
        </member>
        <member name="F:WordPressPCL.Models.Context.View">
            <summary>
            Available in view
            </summary>
        </member>
        <member name="F:WordPressPCL.Models.Context.Embed">
            <summary>
            Available in Embed
            </summary>
        </member>
        <member name="F:WordPressPCL.Models.Context.Edit">
            <summary>
            Available in edit
            </summary>
        </member>
        <member name="T:WordPressPCL.Models.MediaType">
            <summary>
            Type of Media Item
            </summary>
        </member>
        <member name="F:WordPressPCL.Models.MediaType.Image">
            <summary>
            Image
            </summary>
        </member>
        <member name="F:WordPressPCL.Models.MediaType.File">
            <summary>
            File
            </summary>
        </member>
        <member name="T:WordPressPCL.Models.MediaQueryType">
            <summary>
            Type of Media Query Item
            </summary>
        </member>
        <member name="F:WordPressPCL.Models.MediaQueryType.Image">
            <summary>
            Image
            </summary>
        </member>
        <member name="F:WordPressPCL.Models.MediaQueryType.Video">
            <summary>
            Video
            </summary>
        </member>
        <member name="F:WordPressPCL.Models.MediaQueryType.Audio">
            <summary>
            Audio
            </summary>
        </member>
        <member name="F:WordPressPCL.Models.MediaQueryType.Application">
            <summary>
            Application
            </summary>
        </member>
        <member name="T:WordPressPCL.Models.WPException">
            <summary>
            WordPress request exceptions
            </summary>
        </member>
        <member name="M:WordPressPCL.Models.WPException.#ctor(WordPressPCL.Models.BadRequest)">
            <summary>
            default constructor
            </summary>
            <param name="request">additional request info</param>
        </member>
        <member name="M:WordPressPCL.Models.WPException.#ctor(System.String,WordPressPCL.Models.BadRequest)">
            <summary>
            Constructor
            </summary>
            <param name="message">additional message</param>
            <param name="request">additional request info</param>
        </member>
        <member name="M:WordPressPCL.Models.WPException.#ctor(System.String,System.Exception,WordPressPCL.Models.BadRequest)">
            <summary>
            Constructor
            </summary>
            <param name="message">additional message</param>
            <param name="inner">inner exception</param>
            <param name="request">additional request info</param>
        </member>
        <member name="P:WordPressPCL.Models.WPException.RequestData">
            <summary>
            Bad request data info
            </summary>
        </member>
        <member name="T:WordPressPCL.Models.WPUnexpectedException">
            <summary>
            An exception resulting from a malformed WP response from a
            WP REST call, where the response is still a valid (but not
            successful) HTTP response. For example, the response returned
            from an endpoint that is not a WP REST endpoint
            </summary>
        </member>
        <member name="M:WordPressPCL.Models.WPUnexpectedException.#ctor(System.Net.Http.HttpResponseMessage,System.String)">
            <summary>
            Construct a WPUnexpectedException from a response
            </summary>
            <param name="response">The raw response</param>
            <param name="resonseBody">The response body, if any</param>     
        </member>
        <member name="P:WordPressPCL.Models.WPUnexpectedException.Response">
            <summary>
            The response that triggered the error
            </summary>
        </member>
        <member name="P:WordPressPCL.Models.WPUnexpectedException.ResponseBody">
            <summary>
            The response body (if any) that was returned with the error status
            </summary>
        </member>
        <member name="T:WordPressPCL.Models.ImageMeta">
            <summary>
            Meta info (EXIF) of image media
            <see cref="T:WordPressPCL.Models.MediaDetails"/>
            </summary>
        </member>
        <member name="P:WordPressPCL.Models.ImageMeta.Aperture">
            <summary>
            Aperture
            </summary>
        </member>
        <member name="P:WordPressPCL.Models.ImageMeta.Credit">
            <summary>
            Credit
            </summary>
        </member>
        <member name="P:WordPressPCL.Models.ImageMeta.Camera">
            <summary>
            Camera Model
            </summary>
        </member>
        <member name="P:WordPressPCL.Models.ImageMeta.Caption">
            <summary>
            Image Caption
            </summary>
        </member>
        <member name="P:WordPressPCL.Models.ImageMeta.CreatedTimestamp">
            <summary>
            Created Date
            </summary>
        </member>
        <member name="P:WordPressPCL.Models.ImageMeta.Copyright">
            <summary>
            Copyright
            </summary>
        </member>
        <member name="P:WordPressPCL.Models.ImageMeta.FocalLength">
            <summary>
            Focal Length
            </summary>
        </member>
        <member name="P:WordPressPCL.Models.ImageMeta.Iso">
            <summary>
            ISO
            </summary>
        </member>
        <member name="P:WordPressPCL.Models.ImageMeta.ShutterSpeed">
            <summary>
            Shutter Speed
            </summary>
        </member>
        <member name="P:WordPressPCL.Models.ImageMeta.Title">
            <summary>
            Image Title
            </summary>
        </member>
        <member name="P:WordPressPCL.Models.ImageMeta.Orientation">
            <summary>
            Orientation
            </summary>
        </member>
        <member name="P:WordPressPCL.Models.ImageMeta.Keywords">
            <summary>
            Image keywords
            </summary>
        </member>
        <member name="T:WordPressPCL.Models.Links">
            <summary>
            Links helper class
            </summary>
        </member>
        <member name="P:WordPressPCL.Models.Links.Self">
            <summary>
            Self link
            </summary>
        </member>
        <member name="P:WordPressPCL.Models.Links.Collection">
            <summary>
            Collection of links
            <see cref="T:WordPressPCL.Models.Collection"/>
            </summary>
        </member>
        <member name="P:WordPressPCL.Models.Links.About">
            <summary>
            About info
            <see cref="T:WordPressPCL.Models.About"/>
            </summary>
        </member>
        <member name="P:WordPressPCL.Models.Links.WpPostType">
            <summary>
            WordPress post Type
            </summary>
        </member>
        <member name="P:WordPressPCL.Models.Links.Curies">
            <summary>
            Curries
            </summary>
        </member>
        <member name="P:WordPressPCL.Models.Links.Author">
            <summary>
            Author
            </summary>
        </member>
        <member name="P:WordPressPCL.Models.Links.Replies">
            <summary>
            Replies
            </summary>
        </member>
        <member name="P:WordPressPCL.Models.Links.Versions">
            <summary>
            Versions
            </summary>
        </member>
        <member name="P:WordPressPCL.Models.Links.Attachment">
            <summary>
            Attachment
            </summary>
        </member>
        <member name="P:WordPressPCL.Models.Links.FeaturedMedia">
            <summary>
            Featured media
            </summary>
        </member>
        <member name="P:WordPressPCL.Models.Links.Term">
            <summary>
            Featured media
            </summary>
        </member>
        <member name="T:WordPressPCL.Models.MediaDetails">
            <summary>
            Details of media item
            <see cref="P:WordPressPCL.Models.MediaItem.MediaDetails"/>
            </summary>
        </member>
        <member name="P:WordPressPCL.Models.MediaDetails.Width">
            <summary>
            Media width
            </summary>
        </member>
        <member name="P:WordPressPCL.Models.MediaDetails.Height">
            <summary>
            Media height
            </summary>
        </member>
        <member name="P:WordPressPCL.Models.MediaDetails.File">
            <summary>
            File
            </summary>
        </member>
        <member name="P:WordPressPCL.Models.MediaDetails.Sizes">
            <summary>
            Sizes
            </summary>
        </member>
        <member name="P:WordPressPCL.Models.MediaDetails.ImageMeta">
            <summary>
            Meta info of Image
            </summary>
        </member>
        <member name="T:WordPressPCL.Models.MediaItem">
            <summary>
            Type represent Media Entity of WP REST API
            </summary>
        </member>
        <member name="P:WordPressPCL.Models.MediaItem.Date">
            <summary>
            The date the object was published, in the site’s timezone.
            </summary>
            <remarks>Context: view, edit, embed</remarks>
        </member>
        <member name="P:WordPressPCL.Models.MediaItem.DateGmt">
            <summary>
            The date the object was published, as GMT.
            </summary>
            <remarks>Context: view, edit</remarks>
        </member>
        <member name="P:WordPressPCL.Models.MediaItem.Guid">
            <summary>
            The globally unique identifier for the object.
            </summary>
            <remarks>Context: view, edit</remarks>
        </member>
        <member name="P:WordPressPCL.Models.MediaItem.Modified">
            <summary>
            The date the object was last modified, in the site’s timezone.
            </summary>
            <remarks>Context: view, edit</remarks>
        </member>
        <member name="P:WordPressPCL.Models.MediaItem.ModifiedGmt">
            <summary>
            The date the object was last modified, as GMT.
            </summary>
            <remarks>Context: view, edit</remarks>
        </member>
        <member name="P:WordPressPCL.Models.MediaItem.Slug">
            <summary>
            An alphanumeric identifier for the object unique to its type.
            </summary>
            <remarks>Context: view, edit, embed</remarks>
        </member>
        <member name="P:WordPressPCL.Models.MediaItem.Status">
            <summary>
            A named status for the object.
            <see cref="T:WordPressPCL.Models.Status"/>
            </summary>
            <remarks>
            Context: edit
            One of: publish, future, draft, pending, private</remarks>
        </member>
        <member name="P:WordPressPCL.Models.MediaItem.Type">
            <summary>
            Type of Post for the object.
            </summary>
            <remarks>Context: view, edit, embed</remarks>
        </member>
        <member name="P:WordPressPCL.Models.MediaItem.Link">
            <summary>
            URL to the object.
            </summary>
            <remarks>Context: view, edit, embed</remarks>
        </member>
        <member name="P:WordPressPCL.Models.MediaItem.Title">
            <summary>
            The title for the object.
            <see cref="T:WordPressPCL.Models.Title"/>
            </summary>
            <remarks>Context: view, edit, embed</remarks>
        </member>
        <member name="P:WordPressPCL.Models.MediaItem.Author">
            <summary>
            The id for the author of the object.
            </summary>
            <remarks>Context: view, edit, embed</remarks>
        </member>
        <member name="P:WordPressPCL.Models.MediaItem.CommentStatus">
            <summary>
            Whether or not comments are open on the object.
            <see cref="T:WordPressPCL.Models.OpenStatus"/>
            </summary>
            <remarks>Context: view, edit
            One of: open, closed</remarks>
        </member>
        <member name="P:WordPressPCL.Models.MediaItem.PingStatus">
            <summary>
            Whether or not the object can be pinged.
            <see cref="T:WordPressPCL.Models.OpenStatus"/>
            </summary>
            <remarks>Context: view, edit
            One of: open, closed</remarks>
        </member>
        <member name="P:WordPressPCL.Models.MediaItem.AltText">
            <summary>
            Alternative text to display when resource is not displayed.
            </summary>
            <remarks>Context: view, edit, embed</remarks>
        </member>
        <member name="P:WordPressPCL.Models.MediaItem.Caption">
            <summary>
            The caption for the resource.
            <see cref="T:WordPressPCL.Models.Caption"/>
            </summary>
            <remarks>Context: view, edit</remarks>
        </member>
        <member name="P:WordPressPCL.Models.MediaItem.Description">
            <summary>
            The description for the resource.
            </summary>
            <remarks>Context: view, edit</remarks>
        </member>
        <member name="P:WordPressPCL.Models.MediaItem.MediaType">
            <summary>
            Type of resource.
            <see cref="T:WordPressPCL.Models.MediaType"/>
            </summary>
            <remarks>Context: view, edit, embed
            One of: image, file</remarks>
        </member>
        <member name="P:WordPressPCL.Models.MediaItem.MimeType">
            <summary>
            MIME type of resource.
            </summary>
            <remarks>Context: view, edit, embed</remarks>
        </member>
        <member name="P:WordPressPCL.Models.MediaItem.MediaDetails">
            <summary>
            Details about the resource file, specific to its type.
            <see cref="T:WordPressPCL.Models.MediaDetails"/>
            </summary>
            <remarks>Context: view, edit, embed</remarks>
        </member>
        <member name="P:WordPressPCL.Models.MediaItem.Post">
            <summary>
            The id for the associated post of the resource.
            </summary>
            <remarks>Context: view, edit</remarks>
        </member>
        <member name="P:WordPressPCL.Models.MediaItem.SourceUrl">
            <summary>
            URL to the original resource file.
            </summary>
            <remarks>Context: view, edit, embed</remarks>
        </member>
        <member name="P:WordPressPCL.Models.MediaItem.Meta">
            <summary>
            Meta fields.
            </summary>
            <remarks>Context: view, edit</remarks>
        </member>
        <member name="P:WordPressPCL.Models.MediaItem.Links">
            <summary>
            Links to related resources
            </summary>
        </member>
        <member name="M:WordPressPCL.Models.MediaItem.#ctor">
            <summary>
            Parameterless constructor
            </summary>
        </member>
        <member name="T:WordPressPCL.Models.MediaSize">
            <summary>
            Info about Media Size
            <see cref="P:WordPressPCL.Models.MediaDetails.Sizes"/>
            </summary>
        </member>
        <member name="P:WordPressPCL.Models.MediaSize.File">
            <summary>
            File
            </summary>
        </member>
        <member name="P:WordPressPCL.Models.MediaSize.Width">
            <summary>
            Media Width
            </summary>
        </member>
        <member name="P:WordPressPCL.Models.MediaSize.Height">
            <summary>
            Media Height
            </summary>
        </member>
        <member name="P:WordPressPCL.Models.MediaSize.MimeType">
            <summary>
            Mime Type
            </summary>
        </member>
        <member name="P:WordPressPCL.Models.MediaSize.SourceUrl">
            <summary>
            Url of source media
            </summary>
        </member>
        <member name="T:WordPressPCL.Models.Page">
            <summary>
            Type represents Page Entity of WP REST API
            </summary>
        </member>
        <member name="P:WordPressPCL.Models.Page.Date">
            <summary>
            The date the object was published, in the site’s timezone.
            </summary>
            <remarks>Context: view, edit, embed</remarks>
        </member>
        <member name="P:WordPressPCL.Models.Page.DateGmt">
            <summary>
            The date the object was published, as GMT.
            </summary>
            <remarks>Context: view, edit</remarks>
        </member>
        <member name="P:WordPressPCL.Models.Page.Guid">
            <summary>
            The globally unique identifier for the object.
            </summary>
            <remarks>
            Read only
            Context: view, edit
            </remarks>
        </member>
        <member name="P:WordPressPCL.Models.Page.Modified">
            <summary>
            The date the object was last modified, in the site’s timezone.
            </summary>
            <remarks>
            Read only
            Context: view, edit
            </remarks>
        </member>
        <member name="P:WordPressPCL.Models.Page.ModifiedGmt">
            <summary>
            The date the object was last modified, as GMT.
            </summary>
            <remarks>
            Read only
            Context: view, edit
            </remarks>
        </member>
        <member name="P:WordPressPCL.Models.Page.Slug">
            <summary>
            An alphanumeric identifier for the object unique to its type.
            </summary>
            <remarks>Context: view, edit, embed</remarks>
        </member>
        <member name="P:WordPressPCL.Models.Page.Status">
            <summary>
            A named status for the object.
            </summary>
            <remarks>
            Context: edit
            One of: publish, future, draft, pending, private
            </remarks>
        </member>
        <member name="P:WordPressPCL.Models.Page.Type">
            <summary>
            Type of Post for the object.
            </summary>
            <remarks>
            Read only
            Context: view, edit, embed
            </remarks>
        </member>
        <member name="P:WordPressPCL.Models.Page.Link">
            <summary>
            URL to the object.
            </summary>
            <remarks>
            Read only
            Context: view, edit, embed
            </remarks>
        </member>
        <member name="P:WordPressPCL.Models.Page.Title">
            <summary>
            The title for the object.
            </summary>
            <remarks>Context: view, edit, embed</remarks>
        </member>
        <member name="P:WordPressPCL.Models.Page.Content">
            <summary>
            The content for the object.
            </summary>
            <remarks>Context: view, edit</remarks>
        </member>
        <member name="P:WordPressPCL.Models.Page.Excerpt">
            <summary>
            The excerpt for the object.
            </summary>
            <remarks>Context: view, edit, embed</remarks>
        </member>
        <member name="P:WordPressPCL.Models.Page.Author">
            <summary>
            The id for the author of the object.
            </summary>
            <remarks>Context: view, edit, embed</remarks>
        </member>
        <member name="P:WordPressPCL.Models.Page.FeaturedMedia">
            <summary>
            The id of the featured media for the object.
            </summary>
            <remarks>Context: view, edit</remarks>
        </member>
        <member name="P:WordPressPCL.Models.Page.Parent">
            <summary>
            The id for the parent of the object.
            </summary>
            <remarks>Context: view, edit</remarks>
        </member>
        <member name="P:WordPressPCL.Models.Page.MenuOrder">
            <summary>
            The order of the object in relation to other object of its type.
            </summary>
            <remarks>Context: view, edit</remarks>
        </member>
        <member name="P:WordPressPCL.Models.Page.CommentStatus">
            <summary>
            Whether or not comments are open on the object.
            </summary>
            <remarks>
            Context: view, edit
            One of: open, closed
            </remarks>
        </member>
        <member name="P:WordPressPCL.Models.Page.PingStatus">
            <summary>
            Whether or not the object can be pinged.
            </summary>
            <remarks>
            Context: view, edit
            One of: open, closed
            </remarks>
        </member>
        <member name="P:WordPressPCL.Models.Page.Template">
            <summary>
            The theme file to use to display the object.
            </summary>
            <remarks>Context: view, edit</remarks>
        </member>
        <member name="P:WordPressPCL.Models.Page.Meta">
            <summary>
            Meta fields.
            </summary>
            <remarks>Context: view, edit</remarks>
        </member>
        <member name="P:WordPressPCL.Models.Page.Links">
            <summary>
            Links to related resources
            </summary>
        </member>
        <member name="P:WordPressPCL.Models.Page.Embedded">
            <summary>
            Embedded information like featured images
            </summary>
        </member>
        <member name="M:WordPressPCL.Models.Page.#ctor">
            <summary>
            Parameterless constructor
            </summary>
        </member>
        <member name="T:WordPressPCL.Models.Post">
            <summary>
            Type represents Entity Post of WP REST API
            </summary>
        </member>
        <member name="P:WordPressPCL.Models.Post.Date">
            <summary>
            The date the object was published, in the site's timezone.
            </summary>
            <remarks>Context: view, edit, embed</remarks>
        </member>
        <member name="P:WordPressPCL.Models.Post.DateGmt">
            <summary>
            The date the object was published, as GMT.
            </summary>
            <remarks>Context: view, edit</remarks>
        </member>
        <member name="P:WordPressPCL.Models.Post.Guid">
            <summary>
            The globally unique identifier for the object.
            </summary>
            <remarks>
            Read only
            Context: view, edit
            </remarks>
        </member>
        <member name="P:WordPressPCL.Models.Post.Modified">
            <summary>
            The date the object was last modified, in the site's timezone.
            </summary>
            <remarks>
            Read only
            Context: view, edit
            </remarks>
        </member>
        <member name="P:WordPressPCL.Models.Post.ModifiedGmt">
            <summary>
            The date the object was last modified, as GMT.
            </summary>
            <remarks>
            Read only
            Context: view, edit
            </remarks>
        </member>
        <member name="P:WordPressPCL.Models.Post.Password">
            <summary>
            A password to protect access to the content and excerpt.
            </summary>
            <remarks>Context: edit</remarks>
        </member>
        <member name="P:WordPressPCL.Models.Post.Slug">
            <summary>
            An alphanumeric identifier for the object unique to its type.
            </summary>
            <remarks>Context: view, edit, embed</remarks>
        </member>
        <member name="P:WordPressPCL.Models.Post.Status">
            <summary>
            A named status for the object.
            </summary>
            <remarks>
            Context: edit
            One of: publish, future, draft, pending, private
            </remarks>
        </member>
        <member name="P:WordPressPCL.Models.Post.Type">
            <summary>
            Type of Post for the object.
            </summary>
            <remarks>
            Read only
            Context: view, edit, embed
            </remarks>
        </member>
        <member name="P:WordPressPCL.Models.Post.Title">
            <summary>
            The title for the object.
            </summary>
            <remarks>Context: view, edit, embed</remarks>
        </member>
        <member name="P:WordPressPCL.Models.Post.Link">
            <summary>
            URL to the object.
            </summary>
            <remarks>
            Read only
            Context: view, edit, embed
            </remarks>
        </member>
        <member name="P:WordPressPCL.Models.Post.Content">
            <summary>
            The content for the object.
            </summary>
            <remarks>Context: view, edit</remarks>
        </member>
        <member name="P:WordPressPCL.Models.Post.Excerpt">
            <summary>
            The excerpt for the object.
            </summary>
            <remarks>Context: view, edit, embed</remarks>
        </member>
        <member name="P:WordPressPCL.Models.Post.Author">
            <summary>
            The ID for the author of the object.
            </summary>
            <remarks>Context: view, edit, embed</remarks>
        </member>
        <member name="P:WordPressPCL.Models.Post.FeaturedMedia">
            <summary>
            The ID of the featured media for the object.
            </summary>
            <remarks>Context: view, edit</remarks>
        </member>
        <member name="P:WordPressPCL.Models.Post.CommentStatus">
            <summary>
            Whether or not comments are open on the object.
            </summary>
            <remarks>
            Context: view, edit
            One of: open, closed
            </remarks>
        </member>
        <member name="P:WordPressPCL.Models.Post.PingStatus">
            <summary>
            Whether or not the object can be pinged.
            </summary>
            <remarks>
            Context: view, edit
            One of: open, closed
            </remarks>
        </member>
        <member name="P:WordPressPCL.Models.Post.Sticky">
            <summary>
            Whether or not the object should be treated as sticky.
            </summary>
            <remarks>Context: view, edit</remarks>
        </member>
        <member name="P:WordPressPCL.Models.Post.Format">
            <summary>
            The format for the object.
            </summary>
            <remarks>
            Context: view, edit
            One of: standard
            </remarks>
        </member>
        <member name="P:WordPressPCL.Models.Post.Categories">
            <summary>
            The terms assigned to the object in the category taxonomy.
            </summary>
            <remarks>Context: view, edit</remarks>
        </member>
        <member name="P:WordPressPCL.Models.Post.Tags">
            <summary>
            The terms assigned to the object in the post_tag taxonomy.
            </summary>
            <remarks>Context: view, edit</remarks>
        </member>
        <member name="P:WordPressPCL.Models.Post.Template">
            <summary>
            The theme file to use to display the object.
            </summary>
            <remarks>
            Context: view, edit
            One of:
            </remarks>
        </member>
        <member name="P:WordPressPCL.Models.Post.LiveblogLikes">
            <summary>
            The number of Liveblog Likes the post has.
            </summary>
            <remarks>Context: view, edit, embed</remarks>
        </member>
        <member name="P:WordPressPCL.Models.Post.Meta">
            <summary>
            Meta fields.
            </summary>
            <remarks>Context: view, edit</remarks>
        </member>
        <member name="P:WordPressPCL.Models.Post.Links">
            <summary>
            Links to related resources
            </summary>
        </member>
        <member name="P:WordPressPCL.Models.Post.Embedded">
            <summary>
            Embedded information like featured images
            </summary>
        </member>
        <member name="M:WordPressPCL.Models.Post.#ctor">
            <summary>
            Parameterless constructor
            </summary>
        </member>
        <member name="T:WordPressPCL.Models.PostRevision">
            <summary>
            Type represents Entity Post Revision of WP REST API
            </summary>
        </member>
        <member name="P:WordPressPCL.Models.PostRevision.Author">
            <summary>
            The ID for the author of the object.
            </summary>
            <remarks>Context: view, edit, embed</remarks>
        </member>
        <member name="P:WordPressPCL.Models.PostRevision.Date">
            <summary>
            The date the object was published, in the site's timezone.
            </summary>
            <remarks>Context: view, edit, embed</remarks>
        </member>
        <member name="P:WordPressPCL.Models.PostRevision.DateGmt">
            <summary>
            The date the object was published, as GMT.
            </summary>
            <remarks>Context: view, edit</remarks>
        </member>
        <member name="P:WordPressPCL.Models.PostRevision.Guid">
            <summary>
            The globally unique identifier for the object.
            </summary>
            <remarks>
            Read only
            Context: view, edit
            </remarks>
        </member>
        <member name="P:WordPressPCL.Models.PostRevision.Modified">
            <summary>
            The date the object was last modified, in the site's timezone.
            </summary>
            <remarks>
            Read only
            Context: view, edit
            </remarks>
        </member>
        <member name="P:WordPressPCL.Models.PostRevision.ModifiedGmt">
            <summary>
            The date the object was last modified, as GMT.
            </summary>
            <remarks>
            Read only
            Context: view, edit
            </remarks>
        </member>
        <member name="P:WordPressPCL.Models.PostRevision.Parent">
            <summary>
            The id for the parent of the object.
            </summary>
            <remarks>Context: view</remarks>
        </member>
        <member name="P:WordPressPCL.Models.PostRevision.Slug">
            <summary>
            An alphanumeric identifier for the object unique to its type.
            </summary>
            <remarks>Context: view, edit, embed</remarks>
        </member>
        <member name="P:WordPressPCL.Models.PostRevision.Title">
            <summary>
            The title for the object.
            </summary>
            <remarks>Context: view, edit, embed</remarks>
        </member>
        <member name="P:WordPressPCL.Models.PostRevision.Content">
            <summary>
            The content for the object.
            </summary>
            <remarks>Context: view, edit</remarks>
        </member>
        <member name="P:WordPressPCL.Models.PostRevision.Excerpt">
            <summary>
            The excerpt for the object.
            </summary>
            <remarks>Context: view, edit, embed</remarks>
        </member>
        <member name="P:WordPressPCL.Models.PostRevision.Meta">
            <summary>
            Meta fields.
            </summary>
            <remarks>Context: view, edit</remarks>
        </member>
        <member name="P:WordPressPCL.Models.PostRevision.Links">
            <summary>
            Links to related resources
            </summary>
        </member>
        <member name="P:WordPressPCL.Models.PostRevision.Embedded">
            <summary>
            Embedded information like featured images
            </summary>
        </member>
        <member name="M:WordPressPCL.Models.PostRevision.#ctor">
            <summary>
            Default Constructor
            </summary>
        </member>
        <member name="T:WordPressPCL.Models.PostStatus">
            <summary>
            Type represents Post Status Entity of WP REST API
            </summary>
        </member>
        <member name="P:WordPressPCL.Models.PostStatus.Name">
            <summary>
            The title for the taxonomy.
            </summary>
            <remarks>Context: view, edit, embed</remarks>
        </member>
        <member name="P:WordPressPCL.Models.PostStatus.Private">
            <summary>
            Whether posts with this resource should be private.
            </summary>
            <remarks>Context: edit</remarks>
        </member>
        <member name="P:WordPressPCL.Models.PostStatus.Protected">
            <summary>
            Whether posts with this resource should be protected.
            </summary>
            <remarks>Context: edit</remarks>
        </member>
        <member name="P:WordPressPCL.Models.PostStatus.Public">
            <summary>
            Whether posts with this resource should be public.
            </summary>
            <remarks>Context: edit</remarks>
        </member>
        <member name="P:WordPressPCL.Models.PostStatus.Queryable">
            <summary>
            Whether posts with this resource should be publicly-queryable.
            </summary>
            <remarks>Context: edit</remarks>
        </member>
        <member name="P:WordPressPCL.Models.PostStatus.ShowInList">
            <summary>
            Whether to include posts in the edit listing for their post type.
            </summary>
            <remarks>Context: edit</remarks>
        </member>
        <member name="P:WordPressPCL.Models.PostStatus.Slug">
            <summary>
            An alphanumeric identifier for the taxonomy.
            </summary>
            <remarks>Context: view, edit, embed</remarks>
        </member>
        <member name="P:WordPressPCL.Models.PostStatus.Links">
            <summary>
            Links to related resources
            </summary>
        </member>
        <member name="M:WordPressPCL.Models.PostStatus.#ctor">
            <summary>
            Default constructor
            </summary>
        </member>
        <member name="T:WordPressPCL.Models.PostType">
            <summary>
            Type represents Post Type Entity of WP REST API
            </summary>
        </member>
        <member name="P:WordPressPCL.Models.PostType.Capabilities">
            <summary>
            All capabilities used by the taxonomy.
            </summary>
            <remarks>Context: edit</remarks>
        </member>
        <member name="P:WordPressPCL.Models.PostType.Description">
            <summary>
            A human-readable description of the taxonomy.
            </summary>
            <remarks>Context: view, edit</remarks>
        </member>
        <member name="P:WordPressPCL.Models.PostType.Hierarchical">
            <summary>
            Whether or not the taxonomy should have children.
            </summary>
            <remarks>Context: view, edit</remarks>
        </member>
        <member name="P:WordPressPCL.Models.PostType.Labels">
            <summary>
            Human-readable labels for the taxonomy for various contexts.
            </summary>
            <remarks>Context: edit</remarks>
        </member>
        <member name="P:WordPressPCL.Models.PostType.Name">
            <summary>
            The title for the taxonomy.
            </summary>
            <remarks>Context: view, edit, embed</remarks>
        </member>
        <member name="P:WordPressPCL.Models.PostType.Slug">
            <summary>
            An alphanumeric identifier for the taxonomy.
            </summary>
            <remarks>Context: view, edit, embed</remarks>
        </member>
        <member name="P:WordPressPCL.Models.PostType.ShowCloud">
            <summary>
            Whether or not the term cloud should be displayed.
            </summary>
            <remarks>Context: edit</remarks>
        </member>
        <member name="P:WordPressPCL.Models.PostType.Taxonomies">
            <summary>
            List of taxonomies
            </summary>
            <remarks>Context: edit</remarks>
        </member>
        <member name="P:WordPressPCL.Models.PostType.RestBase">
            <summary>
            REST base route for the taxonomy.
            </summary>
            <remarks>Context: view, edit, embed</remarks>
        </member>
        <member name="P:WordPressPCL.Models.PostType.Links">
            <summary>
            Links to related resources
            </summary>
        </member>
        <member name="M:WordPressPCL.Models.PostType.#ctor">
            <summary>
            Default constructor
            </summary>
        </member>
        <member name="T:WordPressPCL.Models.Settings">
            <summary>
            WordPress main settings
            </summary>
        </member>
        <member name="P:WordPressPCL.Models.Settings.Title">
            <summary>
            Site title.
            </summary>
        </member>
        <member name="P:WordPressPCL.Models.Settings.Description">
            <summary>
            Site description.
            </summary>
        </member>
        <member name="P:WordPressPCL.Models.Settings.Url">
            <summary>
            Site URL.
            </summary>
        </member>
        <member name="P:WordPressPCL.Models.Settings.Email">
            <summary>
            This address is used for admin purposes. If you change this we will send you an email at your new address to confirm it. The new address will not become active until confirmed.
            </summary>
        </member>
        <member name="P:WordPressPCL.Models.Settings.Timezone">
            <summary>
            A city in the same timezone as you.
            </summary>
        </member>
        <member name="P:WordPressPCL.Models.Settings.DateFormat">
            <summary>
            A date format for all date strings.
            </summary>
        </member>
        <member name="P:WordPressPCL.Models.Settings.TimeFormat">
            <summary>
            A time format for all time strings.
            </summary>
        </member>
        <member name="P:WordPressPCL.Models.Settings.StartOfWeek">
            <summary>
            A day number of the week that the week should start on.
            </summary>
        </member>
        <member name="P:WordPressPCL.Models.Settings.Language">
            <summary>
            WordPress locale code.
            </summary>
        </member>
        <member name="P:WordPressPCL.Models.Settings.UseSmilies">
            <summary>
            Convert emoticons like :-) and :-P to graphics on display.
            </summary>
        </member>
        <member name="P:WordPressPCL.Models.Settings.DefaultCategory">
            <summary>
            Default category.
            </summary>
        </member>
        <member name="P:WordPressPCL.Models.Settings.DefaultPostFormat">
            <summary>
            Default post format.
            </summary>
        </member>
        <member name="P:WordPressPCL.Models.Settings.PostsPerPage">
            <summary>
            Blog pages show at most.
            </summary>
        </member>
        <member name="P:WordPressPCL.Models.Settings.DefaultPingStatus">
            <summary>
            Default Ping Status
            </summary>
        </member>
        <member name="P:WordPressPCL.Models.Settings.DefaultCommentStatus">
            <summary>
            Default Comment Status
            </summary>
        </member>
        <member name="T:WordPressPCL.Models.RenderedRawBase">
            <summary>
            Adds a "Rendered" and a "Raw" property to all classes derived from this one
            </summary>
        </member>
        <member name="P:WordPressPCL.Models.RenderedRawBase.Rendered">
            <summary>
            Rendered text
            </summary>
        </member>
        <member name="P:WordPressPCL.Models.RenderedRawBase.Raw">
            <summary>
            Raw HTML text
            </summary>
        </member>
        <member name="T:WordPressPCL.Models.HrefBase">
            <summary>
            Adds an Href property to all classes derived from this one
            </summary>
        </member>
        <member name="P:WordPressPCL.Models.HrefBase.Href">
            <summary>
            URL link
            </summary>
        </member>
        <member name="T:WordPressPCL.Models.Content">
            <summary>
            The actual content of the object, Rendered and/or Raw depending on the context
            </summary>
        </member>
        <member name="P:WordPressPCL.Models.Content.IsProtected">
            <summary>
            Can content be edited
            </summary>
        </member>
        <member name="M:WordPressPCL.Models.Content.#ctor">
            <summary>
            Constructor
            </summary>
        </member>
        <member name="M:WordPressPCL.Models.Content.#ctor(System.String)">
            <summary>
            Constructor with same fields for Raw end Rendered
            </summary>
            <param name="Content">Text for Raw and rendered Content</param>
        </member>
        <member name="M:WordPressPCL.Models.Content.#ctor(System.String,System.String)">
            <summary>
            Constructor with Raw and Rendered content text fields
            </summary>
            <param name="ContentRaw">Raw HTML content text</param>
            <param name="ContentRendered">Rendered content text</param>
        </member>
        <member name="T:WordPressPCL.Models.Description">
            <summary>
            The actual description of the object, Rendered and/or Raw depending on the context
            </summary>
        </member>
        <member name="P:WordPressPCL.Models.Description.IsProtected">
            <summary>
            Can description be edited
            </summary>
        </member>
        <member name="M:WordPressPCL.Models.Description.#ctor">
            <summary>
            Constructor
            </summary>
        </member>
        <member name="M:WordPressPCL.Models.Description.#ctor(System.String)">
            <summary>
            Constructor with same fields for Raw end Rendered
            </summary>
            <param name="Description">Text for Raw and rendered description</param>
        </member>
        <member name="M:WordPressPCL.Models.Description.#ctor(System.String,System.String)">
            <summary>
            Constructor with Raw and Rendered description text fields
            </summary>
            <param name="DescriptionRaw">Raw HTML description text</param>
            <param name="DescriptionRendered">Rendered description text</param>
        </member>
        <member name="T:WordPressPCL.Models.Guid">
            <summary>
            The globally unique identifier for the object.
            </summary>
            <remarks>
            Read only
            Context: view, edit
            </remarks>
        </member>
        <member name="T:WordPressPCL.Models.Title">
            <summary>
            The title for the object.
            </summary>
            <remarks>Context: view, edit, embed</remarks>
        </member>
        <member name="M:WordPressPCL.Models.Title.#ctor">
            <summary>
            Constructor
            </summary>
        </member>
        <member name="M:WordPressPCL.Models.Title.#ctor(System.String)">
            <summary>
            Constructor with same Raw and rendered title
            </summary>
            <param name="Title">Text for title</param>
        </member>
        <member name="M:WordPressPCL.Models.Title.#ctor(System.String,System.String)">
            <summary>
            Constructor with Raw and rendered text
            </summary>
            <param name="TitleRaw">Raw HTML text for title</param>
            <param name="TitleRendered">Rendered text for title</param>
        </member>
        <member name="T:WordPressPCL.Models.Excerpt">
            <summary>
            The excerpt for the object.
            </summary>
            <remarks>Context: view, edit, embed</remarks>
        </member>
        <member name="P:WordPressPCL.Models.Excerpt.IsProtected">
            <summary>
            Can the except be edited?
            </summary>
        </member>
        <member name="M:WordPressPCL.Models.Excerpt.#ctor">
            <summary>
            Constructor
            </summary>
        </member>
        <member name="M:WordPressPCL.Models.Excerpt.#ctor(System.String)">
            <summary>
            Constructor with same Raw and rendered Excerpt
            </summary>
            <param name="Excerpt">Text for Excerpt</param>
        </member>
        <member name="M:WordPressPCL.Models.Excerpt.#ctor(System.String,System.String)">
            <summary>
            Constructor with Raw and rendered text
            </summary>
            <param name="ExcerptRaw">Raw HTML text for Excerpt</param>
            <param name="ExcerptRendered">Rendered text for Excerpt</param>
        </member>
        <member name="T:WordPressPCL.Models.VersionHistory">
            <summary>
            URL to revisions
            </summary>
        </member>
        <member name="T:WordPressPCL.Models.Caption">
            <summary>
            Caption
            </summary>
        </member>
        <member name="M:WordPressPCL.Models.Caption.#ctor">
            <summary>
            Constructor
            </summary>
        </member>
        <member name="M:WordPressPCL.Models.Caption.#ctor(System.String)">
            <summary>
            Constructor with the same raw and rendered Caption
            </summary>
            <param name="Caption">Text for caption</param>
        </member>
        <member name="M:WordPressPCL.Models.Caption.#ctor(System.String,System.String)">
            <summary>
            Constructor with raw and rendered caption
            </summary>
            <param name="CaptionRaw">Raw text for caption</param>
            <param name="CaptionRendered">Rendered text for caption</param>
        </member>
        <member name="T:WordPressPCL.Models.HttpsApiWOrgFeaturedmedia">
            <summary>
            Multimedia http info
            </summary>
        </member>
        <member name="P:WordPressPCL.Models.HttpsApiWOrgFeaturedmedia.Embeddable">
            <summary>
            Has embedded info
            </summary>
        </member>
        <member name="T:WordPressPCL.Models.Self">
            <summary>
            Self link
            </summary>
        </member>
        <member name="T:WordPressPCL.Models.Collection">
            <summary>
            Collection links
            </summary>
        </member>
        <member name="T:WordPressPCL.Models.About">
            <summary>
            About link
            </summary>
        </member>
        <member name="T:WordPressPCL.Models.Author">
            <summary>
            Author link
            </summary>
        </member>
        <member name="P:WordPressPCL.Models.Author.Embeddable">
            <summary>
            Have embedded info
            </summary>
        </member>
        <member name="T:WordPressPCL.Models.Reply">
            <summary>
            Link to reply
            </summary>
        </member>
        <member name="P:WordPressPCL.Models.Reply.Embeddable">
            <summary>
            Has embedded info
            </summary>
        </member>
        <member name="T:WordPressPCL.Models.Cury">
            <summary>
            Cury link
            </summary>
        </member>
        <member name="P:WordPressPCL.Models.Cury.Name">
            <summary>
            Cury name
            </summary>
        </member>
        <member name="P:WordPressPCL.Models.Cury.Templated">
            <summary>
            Is cury templated
            </summary>
        </member>
        <member name="T:WordPressPCL.Models.WpPostType">
            <summary>
            Post type link WP
            </summary>
        </member>
        <member name="T:WordPressPCL.Models.HttpsApiWOrgAttachment">
            <summary>
            Attachment http Link
            </summary>
        </member>
        <member name="T:WordPressPCL.Models.HttpsApiWOrgTerm">
            <summary>
            Term http link
            </summary>
        </member>
        <member name="P:WordPressPCL.Models.HttpsApiWOrgTerm.Taxonomy">
            <summary>
            Taxonomy name
            </summary>
        </member>
        <member name="P:WordPressPCL.Models.HttpsApiWOrgTerm.Embeddable">
            <summary>
            Has embedded info
            </summary>
        </member>
        <member name="T:WordPressPCL.Models.HttpsApiWOrgMeta">
            <summary>
            Meta http link
            </summary>
        </member>
        <member name="P:WordPressPCL.Models.HttpsApiWOrgMeta.Embeddable">
            <summary>
            Has embedded info
            </summary>
        </member>
        <member name="T:WordPressPCL.Models.Tag">
            <summary>
            Terms of the type tag
            </summary>
        </member>
        <member name="P:WordPressPCL.Models.Tag.Count">
            <summary>
            Number of published posts for the term.
            </summary>
            <remarks>
            Read only
            Context: view, edit
            </remarks>
        </member>
        <member name="P:WordPressPCL.Models.Tag.Description">
            <summary>
            HTML description of the term.
            </summary>
            <remarks>Context: view, edit</remarks>
        </member>
        <member name="P:WordPressPCL.Models.Tag.Meta">
            <summary>
            Meta object
            </summary>
            <remarks>Context: view</remarks>
        </member>
        <member name="M:WordPressPCL.Models.Tag.#ctor">
            <summary>
            Parameterless constructor
            </summary>
        </member>
        <member name="M:WordPressPCL.Models.Tag.#ctor(System.String)">
            <summary>
            Constructor with required parameters
            </summary>
            <param name="name">Tag name</param>
        </member>
        <member name="T:WordPressPCL.Models.Taxonomy">
            <summary>
            Type represents Taxonomy Entity of WP REST API
            </summary>
        </member>
        <member name="P:WordPressPCL.Models.Taxonomy.Capabilities">
            <summary>
            All capabilities used by the taxonomy.
            </summary>
            <remarks>Context: edit</remarks>
        </member>
        <member name="P:WordPressPCL.Models.Taxonomy.Description">
            <summary>
            A human-readable description of the taxonomy.
            </summary>
            <remarks>Context: view, edit</remarks>
        </member>
        <member name="P:WordPressPCL.Models.Taxonomy.Hierarchical">
            <summary>
            Whether or not the taxonomy should have children.
            </summary>
            <remarks>Context: view, edit</remarks>
        </member>
        <member name="P:WordPressPCL.Models.Taxonomy.Labels">
            <summary>
            Human-readable labels for the taxonomy for various contexts.
            </summary>
            <remarks>Context: edit</remarks>
        </member>
        <member name="P:WordPressPCL.Models.Taxonomy.Name">
            <summary>
            The title for the taxonomy.
            </summary>
            <remarks>Context: view, edit, embed</remarks>
        </member>
        <member name="P:WordPressPCL.Models.Taxonomy.Slug">
            <summary>
            An alphanumeric identifier for the taxonomy.
            </summary>
            <remarks>Context: view, edit, embed</remarks>
        </member>
        <member name="P:WordPressPCL.Models.Taxonomy.ShowCloud">
            <summary>
            Whether or not the term cloud should be displayed.
            </summary>
            <remarks>Context: edit</remarks>
        </member>
        <member name="P:WordPressPCL.Models.Taxonomy.Types">
            <summary>
            Types associated with the taxonomy.
            </summary>
            <remarks>Context: view, edit</remarks>
        </member>
        <member name="P:WordPressPCL.Models.Taxonomy.RestBase">
            <summary>
            REST base route for the taxonomy.
            </summary>
            <remarks>Context: view, edit, embed</remarks>
        </member>
        <member name="P:WordPressPCL.Models.Taxonomy.Links">
            <summary>
            Links to related resources
            </summary>
        </member>
        <member name="M:WordPressPCL.Models.Taxonomy.#ctor">
            <summary>
            Default constructor
            </summary>
        </member>
        <member name="T:WordPressPCL.Models.Term">
            <summary>
            This is the base class for all terms, like categories and tags
            </summary>
        </member>
        <member name="P:WordPressPCL.Models.Term.Link">
            <summary>
            URL of the term.
            </summary>
            <remarks>
            Read only
            Context: view, embed, edit
            </remarks>
        </member>
        <member name="P:WordPressPCL.Models.Term.Name">
            <summary>
            HTML title for the term.
            </summary>
            <remarks>Context: view, embed, edit</remarks>
        </member>
        <member name="P:WordPressPCL.Models.Term.Slug">
            <summary>
            An alphanumeric identifier for the term unique to its type.
            </summary>
            <remarks>Context: view, embed, edit</remarks>
        </member>
        <member name="P:WordPressPCL.Models.Term.Taxonomy">
            <summary>
            Type attribution for the term.
            </summary>
            <remarks>
            Read only
            Context: view, embed, edit
            One of: category, post_tag, nav_menu, link_category, post_format
            </remarks>
        </member>
        <member name="P:WordPressPCL.Models.Term.Links">
            <summary>
            Links to related resources
            </summary>
        </member>
        <member name="M:WordPressPCL.Models.Term.#ctor">
            <summary>
            parameterless constructor
            </summary>
        </member>
        <member name="T:WordPressPCL.Models.User">
            <summary>
            Type represents Entity User of WP REST API
            </summary>
        </member>
        <member name="P:WordPressPCL.Models.User.UserName">
            <summary>
            Login name for the user.
            </summary>
            <remarks>Context: edit</remarks>
        </member>
        <member name="P:WordPressPCL.Models.User.Name">
            <summary>
            Display name for the user.
            </summary>
            <remarks>
            Context: embed, view, edit
            </remarks>
        </member>
        <member name="P:WordPressPCL.Models.User.FirstName">
            <summary>
            First name for the user.
            </summary>
            <remarks>Context: edit</remarks>
        </member>
        <member name="P:WordPressPCL.Models.User.LastName">
            <summary>
            Last name for the user.
            </summary>
            <remarks>Context: edit</remarks>
        </member>
        <member name="P:WordPressPCL.Models.User.Email">
            <summary>
            The email address for the user.
            </summary>
            <remarks>Context: edit</remarks>
        </member>
        <member name="P:WordPressPCL.Models.User.Url">
            <summary>
            URL of the user.
            </summary>
            <remarks>Context: embed, view, edit</remarks>
        </member>
        <member name="P:WordPressPCL.Models.User.Description">
            <summary>
            Description of the user.
            </summary>
            <remarks>Context: embed, view, edit</remarks>
        </member>
        <member name="P:WordPressPCL.Models.User.Link">
            <summary>
            Author URL of the user.
            </summary>
            <remarks>
            Read only
            Context: embed, view, edit
            </remarks>
        </member>
        <member name="P:WordPressPCL.Models.User.Locale">
            <summary>
            Locale for the user.
            </summary>
            <remarks>Context: edit</remarks>
        </member>
        <member name="P:WordPressPCL.Models.User.NickName">
            <summary>
            The nickname for the user.
            </summary>
            <remarks>Context: edit</remarks>
        </member>
        <member name="P:WordPressPCL.Models.User.Slug">
            <summary>
            An alphanumeric identifier for the user.
            </summary>
            <remarks>Context: embed, view, edit</remarks>
        </member>
        <member name="P:WordPressPCL.Models.User.RegisteredDate">
            <summary>
            Registration date for the user.
            </summary>
            <remarks>Context: edit</remarks>
        </member>
        <member name="P:WordPressPCL.Models.User.Roles">
            <summary>
            Roles assigned to the user.
            </summary>
            <remarks>Context: edit</remarks>
        </member>
        <member name="P:WordPressPCL.Models.User.Password">
            <summary>
            Password for the user (never included).
            </summary>
            <remarks>Context:</remarks>
        </member>
        <member name="P:WordPressPCL.Models.User.Capabilities">
            <summary>
            All capabilities assigned to the user.
            </summary>
            <remarks>Context: edit</remarks>
        </member>
        <member name="P:WordPressPCL.Models.User.ExtraCapabilities">
            <summary>
            Any extra capabilities assigned to the user.
            </summary>
            <remarks>Context: edit</remarks>
        </member>
        <member name="P:WordPressPCL.Models.User.AvatarUrls">
            <summary>
            Avatar URLs for the user.
            </summary>
            <remarks>
            Read only
            Context: embed, view, edit
            </remarks>
        </member>
        <member name="P:WordPressPCL.Models.User.Meta">
            <summary>
            Meta fields.
            </summary>
            <remarks>Context: view, edit</remarks>
        </member>
        <member name="P:WordPressPCL.Models.User.Links">
            <summary>
            Links to related resources
            </summary>
        </member>
        <member name="M:WordPressPCL.Models.User.#ctor(System.String,System.String,System.String)">
            <summary>
            Constructor with required parameters
            </summary>
            <param name="userName">Username</param>
            <param name="email">Email</param>
            <param name="password">Password</param>
        </member>
        <member name="M:WordPressPCL.Models.User.#ctor">
            <summary>
            parameterless constructor
            </summary>
        </member>
        <member name="T:WordPressPCL.Utility.CategoriesQueryBuilder">
            <summary>
            Category Query Builder class to construct queries with valid parameters
            </summary>
        </member>
        <member name="P:WordPressPCL.Utility.CategoriesQueryBuilder.Page">
            <summary>
            Current page of the collection.
            </summary>
            <remarks>Default: 1</remarks>
        </member>
        <member name="P:WordPressPCL.Utility.CategoriesQueryBuilder.PerPage">
            <summary>
            Maximum number of items to be returned in result set.
            </summary>
            <remarks>Default: 10</remarks>
        </member>
        <member name="P:WordPressPCL.Utility.CategoriesQueryBuilder.Search">
            <summary>
            Limit results to those matching a string.
            </summary>
        </member>
        <member name="P:WordPressPCL.Utility.CategoriesQueryBuilder.Exclude">
            <summary>
            Ensure result set excludes specific IDs.
            </summary>
        </member>
        <member name="P:WordPressPCL.Utility.CategoriesQueryBuilder.Include">
            <summary>
            Limit result set to specific IDs.
            </summary>
        </member>
        <member name="P:WordPressPCL.Utility.CategoriesQueryBuilder.Offset">
            <summary>
            Offset the result set by a specific number of items.
            </summary>
        </member>
        <member name="P:WordPressPCL.Utility.CategoriesQueryBuilder.OrderBy">
            <summary>
            Sort collection by object attribute.
            </summary>
            <remarks>Default: name
            One of: id, include, name, slug, term_group, description, count</remarks>
        </member>
        <member name="P:WordPressPCL.Utility.CategoriesQueryBuilder.Slugs">
            <summary>
            Limit result set to users with a specific slug.
            </summary>
        </member>
        <member name="P:WordPressPCL.Utility.CategoriesQueryBuilder.HideEmpty">
            <summary>
            Whether to hide terms not assigned to any posts.
            </summary>
        </member>
        <member name="P:WordPressPCL.Utility.CategoriesQueryBuilder.Post">
            <summary>
            Limit result set to terms assigned to a specific post.
            </summary>
        </member>
        <member name="P:WordPressPCL.Utility.CategoriesQueryBuilder.Parent">
            <summary>
            Limit result set to terms assigned to a specific parent.
            </summary>
        </member>
        <member name="T:WordPressPCL.Utility.CommentsQueryBuilder">
            <summary>
            Comments Query Builder class to construct queries with valid parameters
            </summary>
        </member>
        <member name="P:WordPressPCL.Utility.CommentsQueryBuilder.Page">
            <summary>
            Current page of the collection.
            </summary>
            <remarks>Default: 1</remarks>
        </member>
        <member name="P:WordPressPCL.Utility.CommentsQueryBuilder.PerPage">
            <summary>
            Maximum number of items to be returned in result set.
            </summary>
            <remarks>Default: 10</remarks>
        </member>
        <member name="P:WordPressPCL.Utility.CommentsQueryBuilder.Search">
            <summary>
            Limit results to those matching a string.
            </summary>
        </member>
        <member name="P:WordPressPCL.Utility.CommentsQueryBuilder.After">
            <summary>
            Limit response to posts published after a given date
            </summary>
        </member>
        <member name="P:WordPressPCL.Utility.CommentsQueryBuilder.Authors">
            <summary>
            Limit result set to posts assigned to specific authors.
            </summary>
        </member>
        <member name="P:WordPressPCL.Utility.CommentsQueryBuilder.AuthorsExclude">
            <summary>
            Ensure result set excludes posts assigned to specific authors.
            </summary>
        </member>
        <member name="P:WordPressPCL.Utility.CommentsQueryBuilder.AuthorEmail">
            <summary>
            Limit result set to that from a specific author email. Requires authorization.
            </summary>
        </member>
        <member name="P:WordPressPCL.Utility.CommentsQueryBuilder.Before">
            <summary>
            Limit response to posts published before a given date
            </summary>
        </member>
        <member name="P:WordPressPCL.Utility.CommentsQueryBuilder.Exclude">
            <summary>
            Ensure result set excludes specific IDs.
            </summary>
        </member>
        <member name="P:WordPressPCL.Utility.CommentsQueryBuilder.Include">
            <summary>
            Limit result set to specific IDs.
            </summary>
        </member>
        <member name="P:WordPressPCL.Utility.CommentsQueryBuilder.Karma">
            <summary>
            Limit result set to that of a particular comment karma. Requires authorization.
            </summary>
        </member>
        <member name="P:WordPressPCL.Utility.CommentsQueryBuilder.Offset">
            <summary>
            Offset the result set by a specific number of items.
            </summary>
        </member>
        <member name="P:WordPressPCL.Utility.CommentsQueryBuilder.MenuOrder">
            <summary>
            Limit result set to resources with a specific menu_order value.
            </summary>
        </member>
        <member name="P:WordPressPCL.Utility.CommentsQueryBuilder.OrderBy">
            <summary>
            Sort collection by object attribute.
            </summary>
            <remarks>Default: date_gmt
            One of:  date, date_gmt, id, include, post, parent, type</remarks>
        </member>
        <member name="P:WordPressPCL.Utility.CommentsQueryBuilder.Parents">
            <summary>
            Limit result set to those of particular parent ids.
            </summary>
        </member>
        <member name="P:WordPressPCL.Utility.CommentsQueryBuilder.ParentsExclude">
            <summary>
            Limit result set to all items except those of a particular parent id.
            </summary>
        </member>
        <member name="P:WordPressPCL.Utility.CommentsQueryBuilder.Posts">
            <summary>
            Limit result set to resources assigned to specific post ids.
            </summary>
        </member>
        <member name="P:WordPressPCL.Utility.CommentsQueryBuilder.Statuses">
            <summary>
            Limit result set to posts assigned one or more statuses.
            </summary>
            <remarks>Default: approve</remarks>
        </member>
        <member name="P:WordPressPCL.Utility.CommentsQueryBuilder.Type">
            <summary>
            Limit result set to comments assigned a specific type. Requires authorization.
            </summary>
            <remarks>Default: comment</remarks>
        </member>
        <member name="T:WordPressPCL.Utility.CustomCapabilitiesJsonConverter">
            <summary>
            Custom JSON converter to convert string values to boolean in capabilities and extra_capabilities properties
            <see cref="P:WordPressPCL.Models.User.Capabilities"/>
            <see cref="P:WordPressPCL.Models.User.ExtraCapabilities"/>
            </summary>
        </member>
        <member name="M:WordPressPCL.Utility.CustomCapabilitiesJsonConverter.ReadJson(Newtonsoft.Json.JsonReader,System.Type,System.Boolean,System.Boolean,Newtonsoft.Json.JsonSerializer)">
            <inheritdoc />
        </member>
        <member name="M:WordPressPCL.Utility.CustomCapabilitiesJsonConverter.WriteJson(Newtonsoft.Json.JsonWriter,System.Boolean,Newtonsoft.Json.JsonSerializer)">
            <inheritdoc />
        </member>
        <member name="T:WordPressPCL.Utility.HttpHelper">
            <summary>
            Helper class encapsulates common HTTP requests methods
            </summary>
        </member>
        <member name="P:WordPressPCL.Utility.HttpHelper.JWToken">
            <summary>
            JSON Web Token
            </summary>
        </member>
        <member name="P:WordPressPCL.Utility.HttpHelper.HttpResponsePreProcessing">
            <summary>
            Function called when a HttpRequest response is read
            Executed before trying to convert json content to a TClass object.
            </summary>
        </member>
        <member name="P:WordPressPCL.Utility.HttpHelper.JsonSerializerSettings">
            <summary>
            Serialization/Deserialization settings for Json.NET library
            https://www.newtonsoft.com/json/help/html/SerializationSettings.htm
            </summary>
        </member>
        <member name="P:WordPressPCL.Utility.HttpHelper.LastResponseHeaders">
            <summary>
            Headers returns by WP and http server from last response
            </summary>
        </member>
        <member name="M:WordPressPCL.Utility.HttpHelper.#ctor(System.String)">
            <summary>
            Constructor
            <paramref name="WordpressURI"/>
            </summary>
            <param name="WordpressURI">base WP REST API endpoint EX. http://demo.com/wp-json/ </param>
        </member>
        <member name="T:WordPressPCL.Utility.MediaQueryBuilder">
            <summary>
            Media Query Builder class to construct queries with valid parameters
            </summary>
        </member>
        <member name="P:WordPressPCL.Utility.MediaQueryBuilder.Page">
            <summary>
            Current page of the collection.
            </summary>
            <remarks>Default: 1</remarks>
        </member>
        <member name="P:WordPressPCL.Utility.MediaQueryBuilder.PerPage">
            <summary>
            Maximum number of items to be returned in result set.
            </summary>
            <remarks>Default: 10</remarks>
        </member>
        <member name="P:WordPressPCL.Utility.MediaQueryBuilder.Search">
            <summary>
            Limit results to those matching a string.
            </summary>
        </member>
        <member name="P:WordPressPCL.Utility.MediaQueryBuilder.After">
            <summary>
            Limit response to posts published after a given date
            </summary>
        </member>
        <member name="P:WordPressPCL.Utility.MediaQueryBuilder.Authors">
            <summary>
            Limit result set to posts assigned to specific authors.
            </summary>
        </member>
        <member name="P:WordPressPCL.Utility.MediaQueryBuilder.AuthorsExclude">
            <summary>
            Ensure result set excludes posts assigned to specific authors.
            </summary>
        </member>
        <member name="P:WordPressPCL.Utility.MediaQueryBuilder.Before">
            <summary>
            Limit response to posts published before a given date
            </summary>
        </member>
        <member name="P:WordPressPCL.Utility.MediaQueryBuilder.Exclude">
            <summary>
            Ensure result set excludes specific IDs.
            </summary>
        </member>
        <member name="P:WordPressPCL.Utility.MediaQueryBuilder.Include">
            <summary>
            Limit result set to specific IDs.
            </summary>
        </member>
        <member name="P:WordPressPCL.Utility.MediaQueryBuilder.Offset">
            <summary>
            Offset the result set by a specific number of items.
            </summary>
        </member>
        <member name="P:WordPressPCL.Utility.MediaQueryBuilder.OrderBy">
            <summary>
            Sort collection by object attribute.
            </summary>
            <remarks>Default: date
            One of: date, relevance, id, include, title, slug</remarks>
        </member>
        <member name="P:WordPressPCL.Utility.MediaQueryBuilder.Parents">
            <summary>
            Limit result set to those of particular parent ids.
            </summary>
        </member>
        <member name="P:WordPressPCL.Utility.MediaQueryBuilder.ParentsExclude">
            <summary>
            Limit result set to all items except those of a particular parent id.
            </summary>
        </member>
        <member name="P:WordPressPCL.Utility.MediaQueryBuilder.Slugs">
            <summary>
            Limit result set to posts with one or more specific slugs.
            </summary>
        </member>
        <member name="P:WordPressPCL.Utility.MediaQueryBuilder.Statuses">
            <summary>
            Limit result set to posts assigned a specific status; can be comma-delimited list of status types.
            </summary>
            <remarks>Default:  inherit
            One of: inherit, private, trash</remarks>
        </member>
        <member name="P:WordPressPCL.Utility.MediaQueryBuilder.Filter">
            <summary>
            Use WP Query arguments to modify the response; private query vars require appropriate authorization.
            </summary>
        </member>
        <member name="P:WordPressPCL.Utility.MediaQueryBuilder.MediaType">
            <summary>
            Limit result set to attachments of a particular media type.
            </summary>
        </member>
        <member name="P:WordPressPCL.Utility.MediaQueryBuilder.MimeType">
            <summary>
            Limit result set to attachments of a particular MIME type.
            </summary>
        </member>
        <member name="T:WordPressPCL.Utility.MimeTypeHelper">
            <summary>
            Helper class with common methods to operate with MIME Type
            </summary>
        </member>
        <member name="M:WordPressPCL.Utility.MimeTypeHelper.GetMIMETypeFromExtension(System.String)">
            <summary>
            Get MIME type of file from extension
            </summary>
            <param name="extension"></param>
            <returns></returns>
        </member>
        <member name="T:WordPressPCL.Utility.PagesQueryBuilder">
            <summary>
            Pages Query Builder class to construct queries with valid parameters
            </summary>
        </member>
        <member name="P:WordPressPCL.Utility.PagesQueryBuilder.Page">
            <summary>
            Current page of the collection.
            </summary>
            <remarks>Default: 1</remarks>
        </member>
        <member name="P:WordPressPCL.Utility.PagesQueryBuilder.PerPage">
            <summary>
            Maximum number of items to be returned in result set.
            </summary>
            <remarks>Default: 10</remarks>
        </member>
        <member name="P:WordPressPCL.Utility.PagesQueryBuilder.Search">
            <summary>
            Limit results to those matching a string.
            </summary>
        </member>
        <member name="P:WordPressPCL.Utility.PagesQueryBuilder.After">
            <summary>
            Limit response to posts published after a given date
            </summary>
        </member>
        <member name="P:WordPressPCL.Utility.PagesQueryBuilder.Authors">
            <summary>
            Limit result set to posts assigned to specific authors.
            </summary>
        </member>
        <member name="P:WordPressPCL.Utility.PagesQueryBuilder.AuthorsExclude">
            <summary>
            Ensure result set excludes posts assigned to specific authors.
            </summary>
        </member>
        <member name="P:WordPressPCL.Utility.PagesQueryBuilder.Before">
            <summary>
            Limit response to posts published before a given date
            </summary>
        </member>
        <member name="P:WordPressPCL.Utility.PagesQueryBuilder.Exclude">
            <summary>
            Ensure result set excludes specific IDs.
            </summary>
        </member>
        <member name="P:WordPressPCL.Utility.PagesQueryBuilder.Include">
            <summary>
            Limit result set to specific IDs.
            </summary>
        </member>
        <member name="P:WordPressPCL.Utility.PagesQueryBuilder.Offset">
            <summary>
            Offset the result set by a specific number of items.
            </summary>
        </member>
        <member name="P:WordPressPCL.Utility.PagesQueryBuilder.MenuOrder">
            <summary>
            Limit result set to resources with a specific menu_order value.
            </summary>
        </member>
        <member name="P:WordPressPCL.Utility.PagesQueryBuilder.OrderBy">
            <summary>
            Sort collection by object attribute.
            </summary>
            <remarks>Default: date
            One of: date, relevance, id, include, title, slug, menu_order</remarks>
        </member>
        <member name="P:WordPressPCL.Utility.PagesQueryBuilder.Parents">
            <summary>
            Limit result set to those of particular parent ids.
            </summary>
        </member>
        <member name="P:WordPressPCL.Utility.PagesQueryBuilder.ParentsExclude">
            <summary>
            Limit result set to all items except those of a particular parent id.
            </summary>
        </member>
        <member name="P:WordPressPCL.Utility.PagesQueryBuilder.Slugs">
            <summary>
            Limit result set to posts with one or more specific slugs.
            </summary>
        </member>
        <member name="P:WordPressPCL.Utility.PagesQueryBuilder.Statuses">
            <summary>
            Limit result set to posts assigned one or more statuses.
            </summary>
            <remarks>Default: publish</remarks>
        </member>
        <member name="P:WordPressPCL.Utility.PagesQueryBuilder.Filter">
            <summary>
            Use WP Query arguments to modify the response; private query vars require appropriate authorization.
            </summary>
        </member>
        <member name="T:WordPressPCL.Utility.PostsQueryBuilder">
            <summary>
            Post Query Builder class to construct queries with valid parameters
            </summary>
        </member>
        <member name="P:WordPressPCL.Utility.PostsQueryBuilder.Page">
            <summary>
            Current page of the collection.
            </summary>
            <remarks>Default: 1</remarks>
        </member>
        <member name="P:WordPressPCL.Utility.PostsQueryBuilder.PerPage">
            <summary>
            Maximum number of items to be returned in result set.
            </summary>
            <remarks>Default: 10</remarks>
        </member>
        <member name="P:WordPressPCL.Utility.PostsQueryBuilder.Search">
            <summary>
            Limit results to those matching a string.
            </summary>
        </member>
        <member name="P:WordPressPCL.Utility.PostsQueryBuilder.After">
            <summary>
            Limit response to posts published after a given date
            </summary>
        </member>
        <member name="P:WordPressPCL.Utility.PostsQueryBuilder.Authors">
            <summary>
            Limit result set to posts assigned to specific authors.
            </summary>
        </member>
        <member name="P:WordPressPCL.Utility.PostsQueryBuilder.AuthorsExclude">
            <summary>
            Ensure result set excludes posts assigned to specific authors.
            </summary>
        </member>
        <member name="P:WordPressPCL.Utility.PostsQueryBuilder.Before">
            <summary>
            Limit response to posts published before a given date
            </summary>
        </member>
        <member name="P:WordPressPCL.Utility.PostsQueryBuilder.Exclude">
            <summary>
            Ensure result set excludes specific IDs.
            </summary>
        </member>
        <member name="P:WordPressPCL.Utility.PostsQueryBuilder.Include">
            <summary>
            Limit result set to specific IDs.
            </summary>
        </member>
        <member name="P:WordPressPCL.Utility.PostsQueryBuilder.Offset">
            <summary>
            Offset the result set by a specific number of items.
            </summary>
        </member>
        <member name="P:WordPressPCL.Utility.PostsQueryBuilder.OrderBy">
            <summary>
            Sort collection by object attribute.
            </summary>
            <remarks>Default: date
            One of: date, relevance, id, include, title, slug</remarks>
        </member>
        <member name="P:WordPressPCL.Utility.PostsQueryBuilder.Slugs">
            <summary>
            Limit result set to posts with one or more specific slugs.
            </summary>
        </member>
        <member name="P:WordPressPCL.Utility.PostsQueryBuilder.Statuses">
            <summary>
            Limit result set to posts assigned one or more statuses.
            </summary>
            <remarks>Default: publish</remarks>
        </member>
        <member name="P:WordPressPCL.Utility.PostsQueryBuilder.Categories">
            <summary>
            Limit result set to all items that have the specified term assigned in the categories taxonomy.
            </summary>
        </member>
        <member name="P:WordPressPCL.Utility.PostsQueryBuilder.CategoriesExclude">
            <summary>
            Limit result set to all items except those that have the specified term assigned in the categories taxonomy.
            </summary>
        </member>
        <member name="P:WordPressPCL.Utility.PostsQueryBuilder.Tags">
            <summary>
            Limit result set to all items that have the specified term assigned in the tags taxonomy.
            </summary>
        </member>
        <member name="P:WordPressPCL.Utility.PostsQueryBuilder.TagsExclude">
            <summary>
            Limit result set to all items except those that have the specified term assigned in the tags taxonomy.
            </summary>
        </member>
        <member name="P:WordPressPCL.Utility.PostsQueryBuilder.Sticky">
            <summary>
            Limit result set to items that are sticky.
            </summary>
        </member>
        <member name="T:WordPressPCL.Utility.QueryBuilder">
            <summary>
            Query builder class. Use it for create custom query
            </summary>
        </member>
        <member name="P:WordPressPCL.Utility.QueryBuilder.Order">
            <summary>
            Order direction
            </summary>
            <remarks>Default: asc</remarks>
        </member>
        <member name="P:WordPressPCL.Utility.QueryBuilder.Embed">
            <summary>
            include embed info
            </summary>
            <remarks>Default: false</remarks>
        </member>
        <member name="P:WordPressPCL.Utility.QueryBuilder.Context">
            <summary>
            Context of request
            </summary>
            <remarks>Default: view</remarks>
        </member>
        <member name="M:WordPressPCL.Utility.QueryBuilder.BuildQueryURL">
            <summary>
            Builds the query URL from all properties
            </summary>
            <returns>query HTTP string</returns>
        </member>
        <member name="M:WordPressPCL.Utility.QueryBuilder.GetPropertyValue(System.Object)">
            <summary>
            Use reflection to get property value
            </summary>
            <param name="property">PropertyInfo or object</param>
            <returns>property value</returns>
        </member>
        <member name="T:WordPressPCL.Utility.QueryTextAttribute">
            <summary>
            Attribute for set Text in querybuilder
            </summary>
        </member>
        <member name="P:WordPressPCL.Utility.QueryTextAttribute.Text">
            <summary>
            Text property uses in HTTP query string
            </summary>
        </member>
        <member name="M:WordPressPCL.Utility.QueryTextAttribute.#ctor(System.String)">
            <summary>
            Constructor
            </summary>
            <param name="text">text uses in HTTP query string</param>
        </member>
        <member name="T:WordPressPCL.Utility.TagsQueryBuilder">
            <summary>
            Tag Query Builder class to construct queries with valid parameters
            </summary>
        </member>
        <member name="P:WordPressPCL.Utility.TagsQueryBuilder.Page">
            <summary>
            Current page of the collection.
            </summary>
            <remarks>Default: 1</remarks>
        </member>
        <member name="P:WordPressPCL.Utility.TagsQueryBuilder.PerPage">
            <summary>
            Maximum number of items to be returned in result set.
            </summary>
            <remarks>Default: 10</remarks>
        </member>
        <member name="P:WordPressPCL.Utility.TagsQueryBuilder.Search">
            <summary>
            Limit results to those matching a string.
            </summary>
        </member>
        <member name="P:WordPressPCL.Utility.TagsQueryBuilder.Exclude">
            <summary>
            Ensure result set excludes specific IDs.
            </summary>
        </member>
        <member name="P:WordPressPCL.Utility.TagsQueryBuilder.Include">
            <summary>
            Limit result set to specific IDs.
            </summary>
        </member>
        <member name="P:WordPressPCL.Utility.TagsQueryBuilder.Offset">
            <summary>
            Offset the result set by a specific number of items.
            </summary>
        </member>
        <member name="P:WordPressPCL.Utility.TagsQueryBuilder.OrderBy">
            <summary>
            Sort collection by object attribute.
            </summary>
            <remarks>Default: name
            One of: id, include, name, slug, term_group, description, count</remarks>
        </member>
        <member name="P:WordPressPCL.Utility.TagsQueryBuilder.Slugs">
            <summary>
            Limit result set to users with a specific slug.
            </summary>
        </member>
        <member name="P:WordPressPCL.Utility.TagsQueryBuilder.HideEmpty">
            <summary>
            Whether to hide terms not assigned to any posts.
            </summary>
        </member>
        <member name="P:WordPressPCL.Utility.TagsQueryBuilder.Post">
            <summary>
            Limit result set to terms assigned to a specific post.
            </summary>
        </member>
        <member name="T:WordPressPCL.Utility.TaxonomiesQueryBuilder">
            <summary>
            Taxonomies Query Builder class to construct queries with valid parameters
            </summary>
        </member>
        <member name="P:WordPressPCL.Utility.TaxonomiesQueryBuilder.Type">
            <summary>
            Limit results to taxonomies associated with a specific post type.
            </summary>
        </member>
        <member name="T:WordPressPCL.Utility.ThreadedCommentsHelper">
            <summary>
            Helper class to create threaded comment views
            </summary>
        </member>
        <member name="M:WordPressPCL.Utility.ThreadedCommentsHelper.GetThreadedComments(System.Collections.Generic.IEnumerable{WordPressPCL.Models.Comment},System.Int32,System.Boolean)">
            <summary>
            This method returns the comments sorted for a threaded view (oldest first)
            including the depth of a comment
            </summary>
            <param name="comments">list of comments which will be ordered</param>
            <param name="maxDepth">max hierarchy depth</param>
            <param name="isDescending">order by descending</param>
        </member>
        <member name="M:WordPressPCL.Utility.ThreadedCommentsHelper.ToThreaded(System.Collections.Generic.IEnumerable{WordPressPCL.Models.Comment},System.Boolean)">
            <summary>
            Extension method: Get Threaded comments from ordinary comments
            </summary>
            <param name="comments">Comments which will be threaded</param>
            <param name="isDescending">Newest comments should be shown first</param>
            <returns>List of threaded comments</returns>
        </member>
        <member name="T:WordPressPCL.Utility.UsersQueryBuilder">
            <summary>
            Users Query Builder class to construct queries with valid parameters
            </summary>
        </member>
        <member name="P:WordPressPCL.Utility.UsersQueryBuilder.Page">
            <summary>
            Current page of the collection.
            </summary>
            <remarks>Default: 1</remarks>
        </member>
        <member name="P:WordPressPCL.Utility.UsersQueryBuilder.PerPage">
            <summary>
            Maximum number of items to be returned in result set.
            </summary>
            <remarks>Default: 10</remarks>
        </member>
        <member name="P:WordPressPCL.Utility.UsersQueryBuilder.Search">
            <summary>
            Limit results to those matching a string.
            </summary>
        </member>
        <member name="P:WordPressPCL.Utility.UsersQueryBuilder.Exclude">
            <summary>
            Ensure result set excludes specific IDs.
            </summary>
        </member>
        <member name="P:WordPressPCL.Utility.UsersQueryBuilder.Include">
            <summary>
            Limit result set to specific IDs.
            </summary>
        </member>
        <member name="P:WordPressPCL.Utility.UsersQueryBuilder.Offset">
            <summary>
            Offset the result set by a specific number of items.
            </summary>
        </member>
        <member name="P:WordPressPCL.Utility.UsersQueryBuilder.OrderBy">
            <summary>
            Sort collection by object attribute.
            </summary>
            <remarks>Default: name
            One of: id, include, name, registered_date, slug, email, url</remarks>
        </member>
        <member name="P:WordPressPCL.Utility.UsersQueryBuilder.Slugs">
            <summary>
            Limit result set to users with a specific slug.
            </summary>
        </member>
        <member name="P:WordPressPCL.Utility.UsersQueryBuilder.Roles">
            <summary>
            Limit result set to users matching at least one specific role provided. Accepts csv list or single role.
            </summary>
        </member>
        <member name="T:WordPressPCL.WordPressClient">
            <summary>
                Main class containing the wrapper client with all public API endpoints.
            </summary>
        </member>
        <member name="P:WordPressPCL.WordPressClient.WordPressUri">
            <summary>
            WordPressUri holds the WordPress API endpoint, e.g. "http://demo.wp-api.org/wp-json/wp/v2/"
            </summary>
        </member>
        <member name="P:WordPressPCL.WordPressClient.HttpResponsePreProcessing">
            <summary>
            Function called when a HttpRequest response to WordPress APIs are read
            Executed before trying to convert json content to a TClass object.
            </summary>
        </member>
        <member name="P:WordPressPCL.WordPressClient.JsonSerializerSettings">
            <summary>
            Serialization/Deserialization settings for Json.NET library
            https://www.newtonsoft.com/json/help/html/SerializationSettings.htm
            </summary>
        </member>
        <member name="P:WordPressPCL.WordPressClient.AuthMethod">
            <summary>
            Authentication method
            </summary>
        </member>
        <member name="F:WordPressPCL.WordPressClient.Posts">
            <summary>
            Posts client interaction object
            </summary>
        </member>
        <member name="F:WordPressPCL.WordPressClient.Comments">
            <summary>
            Comments client interaction object
            </summary>
        </member>
        <member name="F:WordPressPCL.WordPressClient.Tags">
            <summary>
            Tags client interaction object
            </summary>
        </member>
        <member name="F:WordPressPCL.WordPressClient.Users">
            <summary>
            Users client interaction object
            </summary>
        </member>
        <member name="F:WordPressPCL.WordPressClient.Media">
            <summary>
            Media client interaction object
            </summary>
        </member>
        <member name="F:WordPressPCL.WordPressClient.Categories">
            <summary>
            Categories client interaction object
            </summary>
        </member>
        <member name="F:WordPressPCL.WordPressClient.Pages">
            <summary>
            Pages client interaction object
            </summary>
        </member>
        <member name="F:WordPressPCL.WordPressClient.Taxonomies">
            <summary>
            Taxonomies client interaction object
            </summary>
        </member>
        <member name="F:WordPressPCL.WordPressClient.PostTypes">
            <summary>
            Post Types client interaction object
            </summary>
        </member>
        <member name="F:WordPressPCL.WordPressClient.PostStatuses">
            <summary>
            Post Statuses client interaction object
            </summary>
        </member>
        <member name="F:WordPressPCL.WordPressClient.CustomRequest">
            <summary>
            Custom Request client interaction object
            </summary>
        </member>
        <member name="M:WordPressPCL.WordPressClient.#ctor(System.String,System.String)">
            <summary>
                The WordPressClient holds all connection infos and provides methods to call WordPress APIs.
            </summary>
            <param name="uri">URI for WordPress API endpoint, e.g. "http://demo.wp-api.org/wp-json/"</param>
            <param name="defaultPath">Points to the standard API endpoints</param>
        </member>
        <member name="M:WordPressPCL.WordPressClient.GetSettings">
            <summary>
            Get site settings
            </summary>
            <returns>Site settings</returns>
        </member>
        <member name="M:WordPressPCL.WordPressClient.UpdateSettings(WordPressPCL.Models.Settings)">
            <summary>
            Update site settings
            </summary>
            <param name="settings">Settings object</param>
            <returns>Updated settings</returns>
        </member>
        <member name="M:WordPressPCL.WordPressClient.RequestJWToken(System.String,System.String)">
            <summary>
            Perform authentication by JWToken
            </summary>
            <param name="Username">username</param>
            <param name="Password">password</param>
        </member>
        <member name="M:WordPressPCL.WordPressClient.Logout">
            <summary>
            Forget the JWT Auth Token
            </summary>
        </member>
        <member name="M:WordPressPCL.WordPressClient.IsValidJWToken">
            <summary>
            Check if token is valid
            </summary>
            <returns>Result of checking</returns>
        </member>
        <member name="M:WordPressPCL.WordPressClient.SetJWToken(System.String)">
            <summary>
            Sets an existing JWToken
            </summary>
            <param name="token"></param>
        </member>
        <member name="M:WordPressPCL.WordPressClient.GetToken">
            <summary>
            Gets the JWToken from the client
            </summary>
            <returns></returns>
        </member>
    </members>
</doc>
=======
<?xml version="1.0"?>
<doc>
    <assembly>
        <name>WordPressPCL</name>
    </assembly>
    <members>
        <member name="T:WordPressPCL.Client.Categories">
            <summary>
            Client class for interaction with Categories endpoint WP REST API
            </summary>
        </member>
        <member name="M:WordPressPCL.Client.Categories.#ctor(WordPressPCL.Utility.HttpHelper@,System.String)">
            <summary>
            Constructor
            </summary>
            <param name="HttpHelper">reference to HttpHelper class for interaction with HTTP</param>
            <param name="defaultPath">path to site, EX. http://demo.com/wp-json/ </param>
        </member>
        <member name="T:WordPressPCL.Client.Comments">
            <summary>
            Client class for interaction with Comments endpoint WP REST API
            </summary>
        </member>
        <member name="M:WordPressPCL.Client.Comments.#ctor(WordPressPCL.Utility.HttpHelper@,System.String)">
            <summary>
            Constructor
            </summary>
            <param name="HttpHelper">reference to HttpHelper class for interaction with HTTP</param>
            <param name="defaultPath">path to site, EX. http://demo.com/wp-json/ </param>
        </member>
        <member name="M:WordPressPCL.Client.Comments.GetCommentsForPost(System.Int32,System.Boolean,System.Boolean)">
            <summary>
            Get comments for Post
            </summary>
            <param name="PostID">Post id</param>
            <param name="embed">include embed info</param>
            <param name="useAuth">Send request with authentication header</param>
            <returns>List of comments for post</returns>
        </member>
        <member name="M:WordPressPCL.Client.Comments.GetAllCommentsForPost(System.Int32,System.Boolean,System.Boolean)">
            <summary>
            Get all comments for Post
            </summary>
            <param name="PostID">Post id</param>
            <param name="embed">include embed info</param>
            <param name="useAuth">Send request with authentication header</param>
            <returns>List of comments for post</returns>
        </member>
        <member name="M:WordPressPCL.Client.Comments.Delete(System.Int32,System.Boolean)">
            <summary>
            Force deletion of comments
            </summary>
            <param name="ID">Comment Id</param>
            <param name="force">force deletion</param>
            <returns>Result of operation</returns>
        </member>
        <member name="T:WordPressPCL.Client.CRUDOperation`2">
            <summary>
            Base class for CRUDOperation with default implementation of all necessary operations
            </summary>
            <typeparam name="TClass">DTO class</typeparam>
            <typeparam name="QClass">QueryBuilder class</typeparam>
        </member>
        <member name="F:WordPressPCL.Client.CRUDOperation`2._defaultPath">
            <summary>
            Path to wp api EX. https://site.com/wp-json/
            </summary>
        </member>
        <member name="F:WordPressPCL.Client.CRUDOperation`2._methodPath">
            <summary>
            path to endpoint EX. posts
            </summary>
        </member>
        <member name="F:WordPressPCL.Client.CRUDOperation`2._httpHelper">
            <summary>
            HttpHelper object with helper method over HTTP requests
            </summary>
        </member>
        <member name="F:WordPressPCL.Client.CRUDOperation`2._forceDeletion">
            <summary>
            Is object must be force deleted
            </summary>
        </member>
        <member name="M:WordPressPCL.Client.CRUDOperation`2.#ctor(WordPressPCL.Utility.HttpHelper@,System.String,System.String,System.Boolean)">
            <summary>
            Constructor
            </summary>
            <param name="HttpHelper">reference to HttpHelper class for interaction with HTTP</param>
            <param name="defaultPath">path to site, EX. http://demo.com/wp-json/ </param>
            <param name="methodPath">path to endpoint, EX. posts</param>
            <param name="forceDeletion">is objects must be force deleted</param>
        </member>
        <member name="M:WordPressPCL.Client.CRUDOperation`2.Create(`0)">
            <summary>
            Create Entity
            </summary>
            <param name="Entity">Entity object</param>
            <returns>Created object</returns>
        </member>
        <member name="M:WordPressPCL.Client.CRUDOperation`2.Delete(System.Int32)">
            <summary>
            Delete Entity
            </summary>
            <param name="ID">Entity Id</param>
            <returns>Result of operation</returns>
        </member>
        <member name="M:WordPressPCL.Client.CRUDOperation`2.Get(System.Boolean,System.Boolean)">
            <summary>
            Get latest
            </summary>
            <param name="embed">include embed info</param>
            <param name="useAuth">Send request with authentication header</param>
            <returns>Entity by Id</returns>
        </member>
        <member name="M:WordPressPCL.Client.CRUDOperation`2.GetAll(System.Boolean,System.Boolean)">
            <summary>
            Get All
            </summary>
            <param name="embed">Include embed info</param>
            <param name="useAuth">Send request with authentication header</param>
            <returns>List of all result</returns>
        </member>
        <member name="M:WordPressPCL.Client.CRUDOperation`2.GetByID(System.Object,System.Boolean,System.Boolean)">
            <summary>
            Get Entity by Id
            </summary>
            <param name="ID">ID</param>
            <param name="embed">include embed info</param>
            <param name="useAuth">Send request with authentication header</param>
            <returns>Entity by Id</returns>
        </member>
        <member name="M:WordPressPCL.Client.CRUDOperation`2.Query(`1,System.Boolean)">
            <summary>
            Create a parametrized query and get a result
            </summary>
            <param name="queryBuilder">Query builder with specific parameters</param>
            <param name="useAuth">Send request with authentication header</param>
            <returns>List of filtered result</returns>
        </member>
        <member name="M:WordPressPCL.Client.CRUDOperation`2.Update(`0)">
            <summary>
            Update Entity
            </summary>
            <param name="Entity">Entity object</param>
            <returns>Updated object</returns>
        </member>
        <member name="T:WordPressPCL.Client.CustomRequest">
            <summary>
            Class to create custom requests
            </summary>
        </member>
        <member name="M:WordPressPCL.Client.CustomRequest.#ctor(WordPressPCL.Utility.HttpHelper@)">
            <summary>
            Constructor
            </summary>
            <param name="httpHelper">HttpHelper class to operate with Http methods</param>
        </member>
        <member name="M:WordPressPCL.Client.CustomRequest.Create``2(System.String,``0)">
            <summary>
            Create object
            </summary>
            <typeparam name="TInput">type of input object</typeparam>
            <typeparam name="TOutput">type of result object</typeparam>
            <param name="route">path to exec request</param>
            <param name="Entity">object for creation</param>
            <returns>Created object</returns>
        </member>
        <member name="M:WordPressPCL.Client.CustomRequest.Delete(System.String)">
            <summary>
            Delete object
            </summary>
            <param name="route">path to exec delete request</param>
            <returns>Result of deletion</returns>
        </member>
        <member name="M:WordPressPCL.Client.CustomRequest.Get``1(System.String,System.Boolean,System.Boolean)">
            <summary>
            Get object/s
            </summary>
            <typeparam name="TClass">type of object</typeparam>
            <param name="route">path to exec request</param>
            <param name="embed">is get embed params</param>
            <param name="useAuth">i use auth</param>
            <returns>List of objects</returns>
        </member>
        <member name="M:WordPressPCL.Client.CustomRequest.Update``2(System.String,``0)">
            <summary>
            Update object
            </summary>
            <typeparam name="TInput">type of input object</typeparam>
            <typeparam name="TOutput">type of result object</typeparam>
            <param name="route">path to exec request</param>
            <param name="Entity">object for update</param>
            <returns>Updated object</returns>
        </member>
        <member name="T:WordPressPCL.Client.Media">
            <summary>
            Client class for interaction with Media endpoint WP REST API
            </summary>
        </member>
        <member name="M:WordPressPCL.Client.Media.#ctor(WordPressPCL.Utility.HttpHelper@,System.String)">
            <summary>
            Constructor
            </summary>
            <param name="HttpHelper">reference to HttpHelper class for interaction with HTTP</param>
            <param name="defaultPath">path to site, EX. http://demo.com/wp-json/ </param>
        </member>
        <member name="M:WordPressPCL.Client.Media.Create(System.IO.Stream,System.String,System.String)">
            <summary>
            Create Media entity with attachment
            </summary>
            <param name="fileStream">stream with file content</param>
            <param name="filename">Name of file in WP Media Library</param>
            <param name="mimeType">Override for automatic mime type detection</param>
            <returns>Created media object</returns>
        </member>
        <member name="M:WordPressPCL.Client.Media.Create(System.String,System.String,System.String)">
            <summary>
            Create Media entity with attachment
            </summary>
            <param name="filePath">Local Path to file</param>
            <param name="filename">Name of file in WP Media Library</param>
            <returns>Created media object</returns>
        </member>
        <member name="M:WordPressPCL.Client.Media.Delete(System.Int32)">
            <summary>
            Delete Entity
            </summary>
            <param name="ID">Entity Id</param>
            <returns>Result of operation</returns>
        </member>
        <member name="M:WordPressPCL.Client.Media.Get(System.Boolean,System.Boolean)">
            <summary>
            Get latest
            </summary>
            <param name="embed">include embed info</param>
            <param name="useAuth">Send request with authentication header</param>
            <returns>Latest media items</returns>
        </member>
        <member name="M:WordPressPCL.Client.Media.GetAll(System.Boolean,System.Boolean)">
            <summary>
            Get All
            </summary>
            <param name="embed">Include embed info</param>
            <param name="useAuth">Send request with authentication header</param>
            <returns>List of all result</returns>
        </member>
        <member name="M:WordPressPCL.Client.Media.GetByID(System.Object,System.Boolean,System.Boolean)">
            <summary>
            Get Entity by Id
            </summary>
            <param name="ID">ID</param>
            <param name="embed">include embed info</param>
            <param name="useAuth">Send request with authentication header</param>
            <returns>Entity by Id</returns>
        </member>
        <member name="M:WordPressPCL.Client.Media.Query(WordPressPCL.Utility.MediaQueryBuilder,System.Boolean)">
            <summary>
            Create a parametrized query and get a result
            </summary>
            <param name="queryBuilder">Query builder with specific parameters</param>
            <param name="useAuth">Send request with authentication header</param>
            <returns>List of filtered result</returns>
        </member>
        <member name="M:WordPressPCL.Client.Media.Update(WordPressPCL.Models.MediaItem)">
            <summary>
            Update Entity
            </summary>
            <param name="Entity">Entity object</param>
            <returns>Updated object</returns>
        </member>
        <member name="T:WordPressPCL.Client.Pages">
            <summary>
            Client class for interaction with Pages endpoint WP REST API
            </summary>
        </member>
        <member name="M:WordPressPCL.Client.Pages.#ctor(WordPressPCL.Utility.HttpHelper@,System.String)">
            <summary>
            Constructor
            </summary>
            <param name="HttpHelper">reference to HttpHelper class for interaction with HTTP</param>
            <param name="defaultPath">path to site, EX. http://demo.com/wp-json/ </param>
        </member>
        <member name="M:WordPressPCL.Client.Pages.GetPagesByAuthor(System.Int32,System.Boolean,System.Boolean)">
            <summary>
            Get pages by its author
            </summary>
            <param name="authorId">Author id</param>
            <param name="embed">include embed info</param>
            <param name="useAuth">Send request with authentication header</param>
            <returns>List of pages</returns>
        </member>
        <member name="M:WordPressPCL.Client.Pages.GetPagesBySearch(System.String,System.Boolean,System.Boolean)">
            <summary>
            Get pages by search term
            </summary>
            <param name="searchTerm">Search term</param>
            <param name="embed">include embed info</param>
            <param name="useAuth">Send request with authentication header</param>
            <returns>List of pages</returns>
        </member>
        <member name="M:WordPressPCL.Client.Pages.Delete(System.Int32,System.Boolean)">
            <summary>
            Delete page with force deletion
            </summary>
            <param name="ID">Page id</param>
            <param name="force">force deletion</param>
            <returns>Result of operation</returns>
        </member>
        <member name="T:WordPressPCL.Client.PostRevisions">
            <summary>
            Client class for interaction with Post revisions endpoint WP REST API
            </summary>
        </member>
        <member name="M:WordPressPCL.Client.PostRevisions.#ctor(WordPressPCL.Utility.HttpHelper@,System.String,System.Int32)">
            <summary>
            Constructor
            </summary>
            <param name="httpHelper">reference to HttpHelper class for interaction with HTTP</param>
            <param name="defaultPath">path to site, EX. http://demo.com/wp-json/ </param>
            <param name="postId">ID of post</param>
        </member>
        <member name="M:WordPressPCL.Client.PostRevisions.Delete(System.Int32)">
            <summary>
            Delete Entity
            </summary>
            <param name="ID">Entity Id</param>
            <returns>Result of operation</returns>
        </member>
        <member name="M:WordPressPCL.Client.PostRevisions.Get(System.Boolean,System.Boolean)">
            <summary>
            Get latest
            </summary>
            <param name="embed">include embed info</param>
            <param name="useAuth">Send request with authentication header</param>
            <returns>Latest PostRevisions</returns>
        </member>
        <member name="M:WordPressPCL.Client.PostRevisions.GetAll(System.Boolean,System.Boolean)">
            <summary>
            Get All
            </summary>
            <param name="embed">Include embed info</param>
            <param name="useAuth">Send request with authentication header</param>
            <returns>List of all result</returns>
        </member>
        <member name="M:WordPressPCL.Client.PostRevisions.GetByID(System.Object,System.Boolean,System.Boolean)">
            <summary>
            Get Entity by Id
            </summary>
            <param name="ID">ID</param>
            <param name="embed">include embed info</param>
            <param name="useAuth">Send request with authentication header</param>
            <returns>Entity by Id</returns>
        </member>
        <member name="T:WordPressPCL.Client.Posts">
            <summary>
            Client class for interaction with Posts endpoint WP REST API
            </summary>
        </member>
        <member name="M:WordPressPCL.Client.Posts.#ctor(WordPressPCL.Utility.HttpHelper@,System.String)">
            <summary>
            Constructor
            </summary>
            <param name="HttpHelper">reference to HttpHelper class for interaction with HTTP</param>
            <param name="defaultPath">path to site, EX. http://demo.com/wp-json/ </param>
        </member>
        <member name="M:WordPressPCL.Client.Posts.GetStickyPosts(System.Boolean,System.Boolean)">
            <summary>
            Get sticky posts
            </summary>
            <param name="embed">include embed info</param>
            <param name="useAuth">Send request with authentication header</param>
            <returns>List of posts</returns>
        </member>
        <member name="M:WordPressPCL.Client.Posts.GetPostsByCategory(System.Int32,System.Boolean,System.Boolean)">
            <summary>
            Get posts by category
            </summary>
            <param name="categoryId">Category Id</param>
            <param name="embed">include embed info</param>
            <param name="useAuth">Send request with authentication header</param>
            <returns>List of posts</returns>
        </member>
        <member name="M:WordPressPCL.Client.Posts.GetPostsByTag(System.Int32,System.Boolean,System.Boolean)">
            <summary>
            Get posts by tag
            </summary>
            <param name="tagId">Tag Id</param>
            <param name="embed">include embed info</param>
            <param name="useAuth">Send request with authentication header</param>
            <returns>List of posts</returns>
        </member>
        <member name="M:WordPressPCL.Client.Posts.GetPostsByAuthor(System.Int32,System.Boolean,System.Boolean)">
            <summary>
            Get posts by its author
            </summary>
            <param name="authorId">Author id</param>
            <param name="embed">include embed info</param>
            <param name="useAuth">Send request with authentication header</param>
            <returns>List of posts</returns>
        </member>
        <member name="M:WordPressPCL.Client.Posts.GetPostsBySearch(System.String,System.Boolean,System.Boolean)">
            <summary>
            Get posts by search term
            </summary>
            <param name="searchTerm">Search term</param>
            <param name="embed">include embed info</param>
            <param name="useAuth">Send request with authentication header</param>
            <returns>List of posts</returns>
        </member>
        <member name="M:WordPressPCL.Client.Posts.Delete(System.Int32,System.Boolean)">
            <summary>
            Delete post with force deletion
            </summary>
            <param name="ID">Post id</param>
            <param name="force">force deletion</param>
            <returns>Result of operation</returns>
        </member>
        <member name="M:WordPressPCL.Client.Posts.Revisions(System.Int32)">
            <summary>
            Get instance ob object to manipulate with post revisions
            </summary>
            <param name="postId">ID of parent Post</param>
            <returns>Post revisions object</returns>
        </member>
        <member name="T:WordPressPCL.Client.PostStatuses">
            <summary>
            Client class for interaction with Post Types endpoint WP REST API
            </summary>
        </member>
        <member name="M:WordPressPCL.Client.PostStatuses.#ctor(WordPressPCL.Utility.HttpHelper@,System.String)">
            <summary>
            Constructor
            </summary>
            <param name="httpHelper">reference to HttpHelper class for interaction with HTTP</param>
            <param name="defaultPath">path to site, EX. http://demo.com/wp-json/ </param>
        </member>
        <member name="M:WordPressPCL.Client.PostStatuses.Get(System.Boolean,System.Boolean)">
            <summary>
            Get latest Post Statuses
            </summary>
            <param name="embed">include embed info</param>
            <param name="useAuth">Send request with authentication header</param>
            <returns>Entity by Id</returns>
        </member>
        <member name="M:WordPressPCL.Client.PostStatuses.GetAll(System.Boolean,System.Boolean)">
            <summary>
            Get All
            </summary>
            <param name="embed">Include embed info</param>
            <param name="useAuth">Send request with authentication header</param>
            <returns>List of all result</returns>
        </member>
        <member name="M:WordPressPCL.Client.PostStatuses.GetByID(System.Object,System.Boolean,System.Boolean)">
            <summary>
            Get Entity by Id
            </summary>
            <param name="ID">ID</param>
            <param name="embed">include embed info</param>
            <param name="useAuth">Send request with authentication header</param>
            <returns>Entity by Id</returns>
        </member>
        <member name="T:WordPressPCL.Client.PostTypes">
            <summary>
            Client class for interaction with Post Types endpoint WP REST API
            </summary>
        </member>
        <member name="M:WordPressPCL.Client.PostTypes.#ctor(WordPressPCL.Utility.HttpHelper@,System.String)">
            <summary>
            Constructor
            </summary>
            <param name="httpHelper">reference to HttpHelper class for interaction with HTTP</param>
            <param name="defaultPath">path to site, EX. http://demo.com/wp-json/ </param>
        </member>
        <member name="M:WordPressPCL.Client.PostTypes.Get(System.Boolean,System.Boolean)">
            <summary>
            Get latest
            </summary>
            <param name="embed">Include embed info</param>
            <param name="useAuth">Send request with authentication header</param>
            <returns>List of latest PostTypes</returns>
        </member>
        <member name="M:WordPressPCL.Client.PostTypes.GetAll(System.Boolean,System.Boolean)">
            <summary>
            Get All
            </summary>
            <param name="embed">Include embed info</param>
            <param name="useAuth">Send request with authentication header</param>
            <returns>List of all PostTypes</returns>
        </member>
        <member name="M:WordPressPCL.Client.PostTypes.GetByID(System.Object,System.Boolean,System.Boolean)">
            <summary>
            Get Entity by Id
            </summary>
            <param name="ID">ID</param>
            <param name="embed">include embed info</param>
            <param name="useAuth">Send request with authentication header</param>
            <returns>Entity by Id</returns>
        </member>
        <member name="T:WordPressPCL.Client.Tags">
            <summary>
            Client class for interaction with Tags endpoint WP REST API
            </summary>
        </member>
        <member name="M:WordPressPCL.Client.Tags.#ctor(WordPressPCL.Utility.HttpHelper@,System.String)">
            <summary>
            Constructor
            </summary>
            <param name="HttpHelper">reference to HttpHelper class for interaction with HTTP</param>
            <param name="defaultPath">path to site, EX. http://demo.com/wp-json/ </param>
        </member>
        <member name="T:WordPressPCL.Client.Taxonomies">
            <summary>
            Client class for interaction with Taxonomies endpoint WP REST API
            </summary>
        </member>
        <member name="M:WordPressPCL.Client.Taxonomies.#ctor(WordPressPCL.Utility.HttpHelper@,System.String)">
            <summary>
            Constructor
            </summary>
            <param name="httpHelper">reference to HttpHelper class for interaction with HTTP</param>
            <param name="defaultPath">path to site, EX. http://demo.com/wp-json/ </param>
        </member>
        <member name="M:WordPressPCL.Client.Taxonomies.Get(System.Boolean,System.Boolean)">
            <summary>
            Get latest
            </summary>
            <param name="embed">include embed info</param>
            <param name="useAuth">Send request with authentication header</param>
            <returns>Get latest taxonomies</returns>
        </member>
        <member name="M:WordPressPCL.Client.Taxonomies.GetAll(System.Boolean,System.Boolean)">
            <summary>
            Get All
            </summary>
            <param name="embed">Include embed info</param>
            <param name="useAuth">Send request with authentication header</param>
            <returns>List of all result</returns>
        </member>
        <member name="M:WordPressPCL.Client.Taxonomies.GetByID(System.Object,System.Boolean,System.Boolean)">
            <summary>
            Get Entity by Id
            </summary>
            <param name="ID">ID</param>
            <param name="embed">include embed info</param>
            <param name="useAuth">Send request with authentication header</param>
            <returns>Entity by Id</returns>
        </member>
        <member name="M:WordPressPCL.Client.Taxonomies.Query(WordPressPCL.Utility.TaxonomiesQueryBuilder,System.Boolean)">
            <summary>
            Create a parametrized query and get a result
            </summary>
            <param name="queryBuilder">Query builder with specific parameters</param>
            <param name="useAuth">Send request with authentication header</param>
            <returns>List of filtered result</returns>
        </member>
        <member name="T:WordPressPCL.Client.Users">
            <summary>
            Client class for interaction with Users endpoint WP REST API
            </summary>
        </member>
        <member name="M:WordPressPCL.Client.Users.#ctor(WordPressPCL.Utility.HttpHelper@,System.String)">
            <summary>
            Constructor
            </summary>
            <param name="HttpHelper">reference to HttpHelper class for interaction with HTTP</param>
            <param name="defaultPath">path to site, EX. http://demo.com/wp-json/ </param>
        </member>
        <member name="M:WordPressPCL.Client.Users.Create(WordPressPCL.Models.User)">
            <summary>
            Create Entity
            </summary>
            <param name="Entity">Entity object</param>
            <returns>Created object</returns>
        </member>
        <member name="M:WordPressPCL.Client.Users.Get(System.Boolean,System.Boolean)">
            <summary>
            Get latest
            </summary>
            <param name="embed">include embed info</param>
            <param name="useAuth">Send request with authentication header</param>
            <returns>Get latest users</returns>
        </member>
        <member name="M:WordPressPCL.Client.Users.GetAll(System.Boolean,System.Boolean)">
            <summary>
            Get All
            </summary>
            <param name="embed">Include embed info</param>
            <param name="useAuth">Send request with authentication header</param>
            <returns>List of all result</returns>
        </member>
        <member name="M:WordPressPCL.Client.Users.GetByID(System.Object,System.Boolean,System.Boolean)">
            <summary>
            Get Entity by Id
            </summary>
            <param name="ID">ID</param>
            <param name="embed">include embed info</param>
            <param name="useAuth">Send request with authentication header</param>
            <returns>Entity by Id</returns>
        </member>
        <member name="M:WordPressPCL.Client.Users.Query(WordPressPCL.Utility.UsersQueryBuilder,System.Boolean)">
            <summary>
            Create a parametrized query and get a result
            </summary>
            <param name="queryBuilder">Query builder with specific parameters</param>
            <param name="useAuth">Send request with authentication header</param>
            <returns>List of filtered result</returns>
        </member>
        <member name="M:WordPressPCL.Client.Users.Update(WordPressPCL.Models.User)">
            <summary>
            Update Entity
            </summary>
            <param name="Entity">Entity object</param>
            <returns>Updated object</returns>
        </member>
        <member name="M:WordPressPCL.Client.Users.GetCurrentUser">
            <summary>
            Get current User
            </summary>
            <returns>Current User</returns>
        </member>
        <member name="M:WordPressPCL.Client.Users.Delete(System.Int32,System.Int32)">
            <summary>
            Delete user with reassign articles
            </summary>
            <param name="ID">User id for delete</param>
            <param name="ReassignUserID">User id for reassign</param>
            <returns>Result of operation</returns>
        </member>
        <member name="M:WordPressPCL.Client.Users.Delete(System.Int32,WordPressPCL.Models.User)">
            <summary>
            Delete user with reassign articles
            </summary>
            <param name="ID">User id for delete</param>
            <param name="ReassignUser">User object for reassign</param>
            <returns>Result of operation</returns>
        </member>
        <member name="T:WordPressPCL.Interfaces.ICreateOperation`1">
            <summary>
            Interface with required Create methods
            </summary>
            <typeparam name="TClass">return class type</typeparam>
        </member>
        <member name="M:WordPressPCL.Interfaces.ICreateOperation`1.Create(`0)">
            <summary>
            Create object
            </summary>
            <param name="Entity">object to create</param>
            <returns>Created object</returns>
        </member>
        <member name="T:WordPressPCL.Interfaces.IDeleteOperation">
            <summary>
            Interface with required Delete methods
            </summary>
        </member>
        <member name="M:WordPressPCL.Interfaces.IDeleteOperation.Delete(System.Int32)">
            <summary>
            Delete object by Id
            </summary>
            <param name="ID">ID ob object to delete</param>
            <returns>Result of operation</returns>
        </member>
        <member name="T:WordPressPCL.Interfaces.IQueryOperation`2">
            <summary>
            Interface with required Query methods
            </summary>
            <typeparam name="TClass">return class type</typeparam>
            <typeparam name="QClass">Query Builder class</typeparam>
        </member>
        <member name="M:WordPressPCL.Interfaces.IQueryOperation`2.Query(`1,System.Boolean)">
            <summary>
            Execute query
            </summary>
            <param name="queryBuilder">query builder with parameters for query</param>
            <param name="useAuth">Is use auth header</param>
            <returns>list of filtered objects</returns>
        </member>
        <member name="T:WordPressPCL.Interfaces.IReadOperation`1">
            <summary>
            Interface with required Get methods
            </summary>
            <typeparam name="TClass">return class type</typeparam>
        </member>
        <member name="M:WordPressPCL.Interfaces.IReadOperation`1.Get(System.Boolean,System.Boolean)">
            <summary>
            Get latest
            </summary>
            <param name="embed">Is use embed info</param>
            <param name="useAuth">Is use auth header</param>
            <returns>requested object</returns>
        </member>
        <member name="M:WordPressPCL.Interfaces.IReadOperation`1.GetByID(System.Object,System.Boolean,System.Boolean)">
            <summary>
            Get object by Id
            </summary>
            <param name="ID">Object Id</param>
            <param name="embed">Is use embed info</param>
            <param name="useAuth">Is use auth header</param>
            <returns>requested object</returns>
        </member>
        <member name="M:WordPressPCL.Interfaces.IReadOperation`1.GetAll(System.Boolean,System.Boolean)">
            <summary>
            Get all objects
            </summary>
            <param name="embed">Is use embed info</param>
            <param name="useAuth">Is use auth header</param>
            <returns>List of objects</returns>
        </member>
        <member name="T:WordPressPCL.Interfaces.IUpdateOperation`1">
            <summary>
            Interface with required Update methods
            </summary>
            <typeparam name="TClass">return class type</typeparam>
        </member>
        <member name="M:WordPressPCL.Interfaces.IUpdateOperation`1.Update(`0)">
            <summary>
            Update entity method
            </summary>
            <param name="Entity">object to update</param>
            <returns>Updated entity</returns>
        </member>
        <member name="T:WordPressPCL.Models.AuthMethod">
            <summary>
            Authentication Methods
            <para> JWT - recommended AUTH method</para>
            </summary>
        </member>
        <member name="F:WordPressPCL.Models.AuthMethod.Basic">
            <summary>
            Basic HTTP Header authentication
            </summary>
        </member>
        <member name="F:WordPressPCL.Models.AuthMethod.JWT">
            <summary>
            JSON Web Token Authentication method. Need configure your site with this plugin https://wordpress.org/plugins/jwt-authentication-for-wp-rest-api/
            </summary>
        </member>
        <member name="T:WordPressPCL.Models.AvatarURL">
            <summary>
            Avatar URLs for the users.
            </summary>
            <remarks>Default sizes: 24, 48, 96</remarks>
        </member>
        <member name="P:WordPressPCL.Models.AvatarURL.Size24">
            <summary>
            Avatar URL 24x24 pixels
            </summary>
        </member>
        <member name="P:WordPressPCL.Models.AvatarURL.Size48">
            <summary>
            Avatar URL 48x48 pixels
            </summary>
        </member>
        <member name="P:WordPressPCL.Models.AvatarURL.Size96">
            <summary>
            Avatar URL 96x96 pixels
            </summary>
        </member>
        <member name="T:WordPressPCL.Models.BadRequest">
            <summary>
            Model for unsuccessful request
            </summary>
        </member>
        <member name="P:WordPressPCL.Models.BadRequest.Name">
            <summary>
            Error type
            </summary>
        </member>
        <member name="P:WordPressPCL.Models.BadRequest.Message">
            <summary>
            Error description
            </summary>
        </member>
        <member name="P:WordPressPCL.Models.BadRequest.Data">
            <summary>
            Additional info
            </summary>
        </member>
        <member name="T:WordPressPCL.Models.Base">
            <summary>
            Base class for Models
            </summary>
        </member>
        <member name="P:WordPressPCL.Models.Base.Id">
            <summary>
            Unique identifier for the object.
            </summary>
            <remarks>
            Read only
            Context: view, edit, embed
            </remarks>
        </member>
        <member name="T:WordPressPCL.Models.Category">
            <summary>
            Terms of the type category
            </summary>
        </member>
        <member name="P:WordPressPCL.Models.Category.Count">
            <summary>
            Number of published posts for the term.
            </summary>
            <remarks>
            Read only
            Context: view, edit
            </remarks>
        </member>
        <member name="P:WordPressPCL.Models.Category.Description">
            <summary>
            HTML description of the term.
            </summary>
            <remarks>Context: view, edit</remarks>
        </member>
        <member name="P:WordPressPCL.Models.Category.Parent">
            <summary>
            The parent term ID.
            </summary>
            <remarks>Context: view, edit</remarks>
        </member>
        <member name="P:WordPressPCL.Models.Category.Meta">
            <summary>
            Meta fields.
            </summary>
            <remarks>Context: view, edit</remarks>
        </member>
        <member name="M:WordPressPCL.Models.Category.#ctor">
            <summary>
            Parameterless constructor
            </summary>
        </member>
        <member name="M:WordPressPCL.Models.Category.#ctor(System.String)">
            <summary>
            Default constructor
            </summary>
            <param name="name"></param>
        </member>
        <member name="T:WordPressPCL.Models.Comment">
            <summary>
            Type represent Comment Entity of WP REST API
            </summary>
        </member>
        <member name="P:WordPressPCL.Models.Comment.PostId">
            <summary>
            The id of the associated post object.
            </summary>
            <remarks>Context: view, edit</remarks>
        </member>
        <member name="P:WordPressPCL.Models.Comment.ParentId">
            <summary>
            The id for the parent of the object.
            </summary>
            <remarks>Context: view, edit, embed</remarks>
        </member>
        <member name="P:WordPressPCL.Models.Comment.AuthorId">
            <summary>
            The id of the user object, if author was a user.
            </summary>
            <remarks>Context: view, edit, embed</remarks>
        </member>
        <member name="P:WordPressPCL.Models.Comment.AuthorName">
            <summary>
            Display name for the object author.
            </summary>
            <remarks>Context: view, edit, embed</remarks>
        </member>
        <member name="P:WordPressPCL.Models.Comment.AuthorEmail">
            <summary>
            Email address for the object author.
            </summary>
            <remarks>Context: edit</remarks>
        </member>
        <member name="P:WordPressPCL.Models.Comment.AuthorUrl">
            <summary>
            URL for the object author.
            </summary>
            <remarks>Context: view, edit, embed</remarks>
        </member>
        <member name="P:WordPressPCL.Models.Comment.AuthorIP">
            <summary>
            IP address for the object author.
            </summary>
            <remarks>Context: edit</remarks>
        </member>
        <member name="P:WordPressPCL.Models.Comment.AuthorAvatarUrls">
            <summary>
            Avatar URLs for the object author.
            <see cref="T:WordPressPCL.Models.AvatarURL"/>
            </summary>
            <remarks>Context: view, edit, embed</remarks>
        </member>
        <member name="P:WordPressPCL.Models.Comment.AuthorUserAgent">
            <summary>
            User agent for the object author.
            </summary>
            <remarks>Context: edit</remarks>
        </member>
        <member name="P:WordPressPCL.Models.Comment.Date">
            <summary>
            The date the object was published.
            </summary>
            <remarks>Context: view, edit, embed</remarks>
        </member>
        <member name="P:WordPressPCL.Models.Comment.DateGmt">
            <summary>
            The date the object was published as GMT.
            </summary>
            <remarks>Context: view, edit</remarks>
        </member>
        <member name="P:WordPressPCL.Models.Comment.Content">
            <summary>
            The content for the object.
            <see cref="T:WordPressPCL.Models.Content"/>
            </summary>
            <remarks>Context: view, edit, embed</remarks>
        </member>
        <member name="P:WordPressPCL.Models.Comment.Link">
            <summary>
            URL to the object.
            </summary>
            <remarks>Context: view, edit, embed</remarks>
        </member>
        <member name="P:WordPressPCL.Models.Comment.Status">
            <summary>
            State of the object.
            </summary>
            <remarks>Context: view, edit</remarks>
        </member>
        <member name="P:WordPressPCL.Models.Comment.Type">
            <summary>
            Type of Comment for the object.
            </summary>
            <remarks>Context: view, edit, embed</remarks>
        </member>
        <member name="P:WordPressPCL.Models.Comment.Meta">
            <summary>
            Meta fields.
            </summary>
            <remarks>Context: view, edit</remarks>
        </member>
        <member name="P:WordPressPCL.Models.Comment.Karma">
            <summary>
            Karma for the object.
            </summary>
            <remarks>Context: edit</remarks>
        </member>
        <member name="P:WordPressPCL.Models.Comment.Links">
            <summary>
            Links to another entities
            </summary>
        </member>
        <member name="M:WordPressPCL.Models.Comment.#ctor">
            <summary>
            Parameterless constructor
            </summary>
        </member>
        <member name="M:WordPressPCL.Models.Comment.#ctor(System.Int32,System.String)">
            <summary>
            Constructor with required parameters
            </summary>
            <param name="postId">Post ID</param>
            <param name="content">Comment content</param>
        </member>
        <member name="T:WordPressPCL.Models.CommentThreaded">
            <summary>
            An extension class for Comment that holds a depth property
            for displaying threaded comments
            </summary>
        </member>
        <member name="P:WordPressPCL.Models.CommentThreaded.Depth">
            <summary>
            The depth of a comment
            0 is a top level comments without parent
            </summary>
        </member>
        <member name="T:WordPressPCL.Models.Embedded">
            <summary>
            Embedded Information
            </summary>
        </member>
        <member name="P:WordPressPCL.Models.Embedded.Author">
            <summary>
            Post Author
            </summary>
        </member>
        <member name="P:WordPressPCL.Models.Embedded.Replies">
            <summary>
            Comments on the post
            </summary>
        </member>
        <member name="P:WordPressPCL.Models.Embedded.WpFeaturedmedia">
            <summary>
            Featured images for the post
            </summary>
        </member>
        <member name="P:WordPressPCL.Models.Embedded.WpTerm">
            <summary>
            Terms for the post (categories, tags etc.)
            </summary>
        </member>
        <member name="P:WordPressPCL.Models.Embedded.Up">
            <summary>
            Parent page
            </summary>
        </member>
        <member name="T:WordPressPCL.Models.Status">
            <summary>
            Status of Post/Page/Media
            </summary>
        </member>
        <member name="F:WordPressPCL.Models.Status.Publish">
            <summary>
            Publish
            </summary>
        </member>
        <member name="F:WordPressPCL.Models.Status.Private">
            <summary>
            Private
            </summary>
        </member>
        <member name="F:WordPressPCL.Models.Status.Future">
            <summary>
            Future publication
            </summary>
        </member>
        <member name="F:WordPressPCL.Models.Status.Draft">
            <summary>
            Draft
            </summary>
        </member>
        <member name="F:WordPressPCL.Models.Status.Pending">
            <summary>
            Pending
            </summary>
        </member>
        <member name="T:WordPressPCL.Models.OpenStatus">
            <summary>
            Status of Comments, Pings etc.
            </summary>
        </member>
        <member name="F:WordPressPCL.Models.OpenStatus.Open">
            <summary>
            Status is open
            </summary>
        </member>
        <member name="F:WordPressPCL.Models.OpenStatus.Closed">
            <summary>
            Status is closed
            </summary>
        </member>
        <member name="T:WordPressPCL.Models.CommentStatus">
            <summary>
            Status of Comments
            </summary>
        </member>
        <member name="F:WordPressPCL.Models.CommentStatus.Pending">
            <summary>
            Comment is pending to approve
            </summary>
        </member>
        <member name="F:WordPressPCL.Models.CommentStatus.Approved">
            <summary>
            Comment Approved
            </summary>
        </member>
        <member name="F:WordPressPCL.Models.CommentStatus.Spam">
            <summary>
            Comment is spam
            </summary>
        </member>
        <member name="F:WordPressPCL.Models.CommentStatus.Trash">
            <summary>
            Comment is in trash
            </summary>
        </member>
        <member name="T:WordPressPCL.Models.MediaQueryStatus">
            <summary>
            Status of Media for query builder
            </summary>
        </member>
        <member name="F:WordPressPCL.Models.MediaQueryStatus.Inherit">
            <summary>
            Media inherit
            </summary>
        </member>
        <member name="F:WordPressPCL.Models.MediaQueryStatus.Private">
            <summary>
            Media is private
            </summary>
        </member>
        <member name="F:WordPressPCL.Models.MediaQueryStatus.Trash">
            <summary>
            Media is in trash
            </summary>
        </member>
        <member name="T:WordPressPCL.Models.PostsOrderBy">
            <summary>
            Sort posts collection by object attribute.
            </summary>
            <remarks>Default: date</remarks>
        </member>
        <member name="F:WordPressPCL.Models.PostsOrderBy.Date">
            <summary>
            Order By Date
            </summary>
        </member>
        <member name="F:WordPressPCL.Models.PostsOrderBy.Relevance">
            <summary>
            Order By Relevance
            </summary>
        </member>
        <member name="F:WordPressPCL.Models.PostsOrderBy.Id">
            <summary>
            Order By Id
            </summary>
        </member>
        <member name="F:WordPressPCL.Models.PostsOrderBy.Include">
            <summary>
            Order By Include
            </summary>
        </member>
        <member name="F:WordPressPCL.Models.PostsOrderBy.Title">
            <summary>
            Order By Title
            </summary>
        </member>
        <member name="F:WordPressPCL.Models.PostsOrderBy.Slug">
            <summary>
            Order By Slug
            </summary>
        </member>
        <member name="F:WordPressPCL.Models.PostsOrderBy.Author">
            <summary>
            Order By Author
            </summary>
        </member>
        <member name="F:WordPressPCL.Models.PostsOrderBy.Modified">
            <summary>
            Order By modified
            </summary>
        </member>
        <member name="F:WordPressPCL.Models.PostsOrderBy.Parent">
            <summary>
            Order By parent
            </summary>
        </member>
        <member name="T:WordPressPCL.Models.UsersOrderBy">
            <summary>
            Sort users collection by object attribute.
            </summary>
            <remarks>Default: name</remarks>
        </member>
        <member name="F:WordPressPCL.Models.UsersOrderBy.Name">
            <summary>
            Order By Name
            </summary>
        </member>
        <member name="F:WordPressPCL.Models.UsersOrderBy.Id">
            <summary>
            Order By Id
            </summary>
        </member>
        <member name="F:WordPressPCL.Models.UsersOrderBy.Include">
            <summary>
            Order By Include
            </summary>
        </member>
        <member name="F:WordPressPCL.Models.UsersOrderBy.RegisteredDate">
            <summary>
            Order By Registered Date
            </summary>
        </member>
        <member name="F:WordPressPCL.Models.UsersOrderBy.Slug">
            <summary>
            Order By Slug
            </summary>
        </member>
        <member name="F:WordPressPCL.Models.UsersOrderBy.Email">
            <summary>
            Order By email
            </summary>
        </member>
        <member name="F:WordPressPCL.Models.UsersOrderBy.Url">
            <summary>
            Order By url
            </summary>
        </member>
        <member name="T:WordPressPCL.Models.TermsOrderBy">
            <summary>
            Sort terms collection by object attribute.
            </summary>
            <remarks>Default: name</remarks>
        </member>
        <member name="F:WordPressPCL.Models.TermsOrderBy.Name">
            <summary>
            Order By Name
            </summary>
        </member>
        <member name="F:WordPressPCL.Models.TermsOrderBy.Id">
            <summary>
            Order By Id
            </summary>
        </member>
        <member name="F:WordPressPCL.Models.TermsOrderBy.Include">
            <summary>
            Order By Include
            </summary>
        </member>
        <member name="F:WordPressPCL.Models.TermsOrderBy.Slug">
            <summary>
            Order By Slug
            </summary>
        </member>
        <member name="F:WordPressPCL.Models.TermsOrderBy.TermGroup">
            <summary>
            Order By term group
            </summary>
        </member>
        <member name="F:WordPressPCL.Models.TermsOrderBy.Description">
            <summary>
            Order By description
            </summary>
        </member>
        <member name="F:WordPressPCL.Models.TermsOrderBy.Count">
            <summary>
            Order By count
            </summary>
        </member>
        <member name="T:WordPressPCL.Models.MediaOrderBy">
            <summary>
            Sort posts collection by object attribute.
            </summary>
            <remarks>Default: date</remarks>
        </member>
        <member name="F:WordPressPCL.Models.MediaOrderBy.Date">
            <summary>
            Order By Date
            </summary>
        </member>
        <member name="F:WordPressPCL.Models.MediaOrderBy.Relevance">
            <summary>
            Order By Relevance
            </summary>
        </member>
        <member name="F:WordPressPCL.Models.MediaOrderBy.Id">
            <summary>
            Order By Id
            </summary>
        </member>
        <member name="F:WordPressPCL.Models.MediaOrderBy.Include">
            <summary>
            Order By Include
            </summary>
        </member>
        <member name="F:WordPressPCL.Models.MediaOrderBy.Title">
            <summary>
            Order By Title
            </summary>
        </member>
        <member name="F:WordPressPCL.Models.MediaOrderBy.Slug">
            <summary>
            Order By Slug
            </summary>
        </member>
        <member name="T:WordPressPCL.Models.PagesOrderBy">
            <summary>
            Sort pages collection by object attribute.
            </summary>
            <remarks>Default: date</remarks>
        </member>
        <member name="F:WordPressPCL.Models.PagesOrderBy.Date">
            <summary>
            Order By Date
            </summary>
        </member>
        <member name="F:WordPressPCL.Models.PagesOrderBy.Relevance">
            <summary>
            Order By Relevance
            </summary>
        </member>
        <member name="F:WordPressPCL.Models.PagesOrderBy.Id">
            <summary>
            Order By Id
            </summary>
        </member>
        <member name="F:WordPressPCL.Models.PagesOrderBy.Include">
            <summary>
            Order By Include
            </summary>
        </member>
        <member name="F:WordPressPCL.Models.PagesOrderBy.Title">
            <summary>
            Order By Title
            </summary>
        </member>
        <member name="F:WordPressPCL.Models.PagesOrderBy.Slug">
            <summary>
            Order By Slug
            </summary>
        </member>
        <member name="F:WordPressPCL.Models.PagesOrderBy.MenuOrder">
            <summary>
            Order By Menu order
            </summary>
        </member>
        <member name="T:WordPressPCL.Models.CommentsOrderBy">
            <summary>
            Sort comments collection by object attribute.
            </summary>
            <remarks>Default: date</remarks>
        </member>
        <member name="F:WordPressPCL.Models.CommentsOrderBy.DateGmt">
            <summary>
            Order By Date
            </summary>
        </member>
        <member name="F:WordPressPCL.Models.CommentsOrderBy.Date">
            <summary>
            Order By Date
            </summary>
        </member>
        <member name="F:WordPressPCL.Models.CommentsOrderBy.Id">
            <summary>
            Order By Id
            </summary>
        </member>
        <member name="F:WordPressPCL.Models.CommentsOrderBy.Include">
            <summary>
            Order By Include
            </summary>
        </member>
        <member name="F:WordPressPCL.Models.CommentsOrderBy.Post">
            <summary>
            Order By Post
            </summary>
        </member>
        <member name="F:WordPressPCL.Models.CommentsOrderBy.Parent">
            <summary>
            Order By Parent
            </summary>
        </member>
        <member name="F:WordPressPCL.Models.CommentsOrderBy.Type">
            <summary>
            Order ByType
            </summary>
        </member>
        <member name="T:WordPressPCL.Models.Order">
            <summary>
            Order By direction
            </summary>
        </member>
        <member name="F:WordPressPCL.Models.Order.DESC">
            <summary>
            Descending direction
            </summary>
        </member>
        <member name="F:WordPressPCL.Models.Order.ASC">
            <summary>
            Ascending direction
            </summary>
        </member>
        <member name="T:WordPressPCL.Models.Context">
            <summary>
            Scope under which the request is made; determines fields present in response.
            </summary>
            <remarks>
            Default: view
            One of: view, embed, edit
            </remarks>
        </member>
        <member name="F:WordPressPCL.Models.Context.View">
            <summary>
            Available in view
            </summary>
        </member>
        <member name="F:WordPressPCL.Models.Context.Embed">
            <summary>
            Available in Embed
            </summary>
        </member>
        <member name="F:WordPressPCL.Models.Context.Edit">
            <summary>
            Available in edit
            </summary>
        </member>
        <member name="T:WordPressPCL.Models.MediaType">
            <summary>
            Type of Media Item
            </summary>
        </member>
        <member name="F:WordPressPCL.Models.MediaType.Image">
            <summary>
            Image
            </summary>
        </member>
        <member name="F:WordPressPCL.Models.MediaType.File">
            <summary>
            File
            </summary>
        </member>
        <member name="T:WordPressPCL.Models.MediaQueryType">
            <summary>
            Type of Media Query Item
            </summary>
        </member>
        <member name="F:WordPressPCL.Models.MediaQueryType.Image">
            <summary>
            Image
            </summary>
        </member>
        <member name="F:WordPressPCL.Models.MediaQueryType.Video">
            <summary>
            Video
            </summary>
        </member>
        <member name="F:WordPressPCL.Models.MediaQueryType.Audio">
            <summary>
            Audio
            </summary>
        </member>
        <member name="F:WordPressPCL.Models.MediaQueryType.Application">
            <summary>
            Application
            </summary>
        </member>
        <member name="T:WordPressPCL.Models.WPException">
            <summary>
            WordPress request exceptions
            </summary>
        </member>
        <member name="M:WordPressPCL.Models.WPException.#ctor(WordPressPCL.Models.BadRequest)">
            <summary>
            default constructor
            </summary>
            <param name="request">additional request info</param>
        </member>
        <member name="M:WordPressPCL.Models.WPException.#ctor(System.String,WordPressPCL.Models.BadRequest)">
            <summary>
            Constructor
            </summary>
            <param name="message">additional message</param>
            <param name="request">additional request info</param>
        </member>
        <member name="M:WordPressPCL.Models.WPException.#ctor(System.String,System.Exception,WordPressPCL.Models.BadRequest)">
            <summary>
            Constructor
            </summary>
            <param name="message">additional message</param>
            <param name="inner">inner exception</param>
            <param name="request">additional request info</param>
        </member>
        <member name="P:WordPressPCL.Models.WPException.RequestData">
            <summary>
            Bad request data info
            </summary>
        </member>
        <member name="T:WordPressPCL.Models.WPUnexpectedException">
            <summary>
            An exception resulting from a malformed WP response from a
            WP REST call, where the response is still a valid (but not
            successful) HTTP response. For example, the response returned
            from an endpoint that is not a WP REST endpoint
            </summary>
        </member>
        <member name="M:WordPressPCL.Models.WPUnexpectedException.#ctor(System.Net.Http.HttpResponseMessage,System.String)">
            <summary>
            Construct a WPUnexpectedException from a response
            </summary>
            <param name="response">The raw response</param>
            <param name="resonseBody">The response body, if any</param>     
        </member>
        <member name="P:WordPressPCL.Models.WPUnexpectedException.Response">
            <summary>
            The response that triggered the error
            </summary>
        </member>
        <member name="P:WordPressPCL.Models.WPUnexpectedException.ResponseBody">
            <summary>
            The response body (if any) that was returned with the error status
            </summary>
        </member>
        <member name="T:WordPressPCL.Models.ImageMeta">
            <summary>
            Meta info (EXIF) of image media
            <see cref="T:WordPressPCL.Models.MediaDetails"/>
            </summary>
        </member>
        <member name="P:WordPressPCL.Models.ImageMeta.Aperture">
            <summary>
            Aperture
            </summary>
        </member>
        <member name="P:WordPressPCL.Models.ImageMeta.Credit">
            <summary>
            Credit
            </summary>
        </member>
        <member name="P:WordPressPCL.Models.ImageMeta.Camera">
            <summary>
            Camera Model
            </summary>
        </member>
        <member name="P:WordPressPCL.Models.ImageMeta.Caption">
            <summary>
            Image Caption
            </summary>
        </member>
        <member name="P:WordPressPCL.Models.ImageMeta.CreatedTimestamp">
            <summary>
            Created Date
            </summary>
        </member>
        <member name="P:WordPressPCL.Models.ImageMeta.Copyright">
            <summary>
            Copyright
            </summary>
        </member>
        <member name="P:WordPressPCL.Models.ImageMeta.FocalLength">
            <summary>
            Focal Length
            </summary>
        </member>
        <member name="P:WordPressPCL.Models.ImageMeta.Iso">
            <summary>
            ISO
            </summary>
        </member>
        <member name="P:WordPressPCL.Models.ImageMeta.ShutterSpeed">
            <summary>
            Shutter Speed
            </summary>
        </member>
        <member name="P:WordPressPCL.Models.ImageMeta.Title">
            <summary>
            Image Title
            </summary>
        </member>
        <member name="P:WordPressPCL.Models.ImageMeta.Orientation">
            <summary>
            Orientation
            </summary>
        </member>
        <member name="P:WordPressPCL.Models.ImageMeta.Keywords">
            <summary>
            Image keywords
            </summary>
        </member>
        <member name="T:WordPressPCL.Models.Links">
            <summary>
            Links helper class
            </summary>
        </member>
        <member name="P:WordPressPCL.Models.Links.Self">
            <summary>
            Self link
            </summary>
        </member>
        <member name="P:WordPressPCL.Models.Links.Collection">
            <summary>
            Collection of links
            <see cref="T:WordPressPCL.Models.Collection"/>
            </summary>
        </member>
        <member name="P:WordPressPCL.Models.Links.About">
            <summary>
            About info
            <see cref="T:WordPressPCL.Models.About"/>
            </summary>
        </member>
        <member name="P:WordPressPCL.Models.Links.WpPostType">
            <summary>
            WordPress post Type
            </summary>
        </member>
        <member name="P:WordPressPCL.Models.Links.Curies">
            <summary>
            Curries
            </summary>
        </member>
        <member name="P:WordPressPCL.Models.Links.Author">
            <summary>
            Author
            </summary>
        </member>
        <member name="P:WordPressPCL.Models.Links.Replies">
            <summary>
            Replies
            </summary>
        </member>
        <member name="P:WordPressPCL.Models.Links.Versions">
            <summary>
            Versions
            </summary>
        </member>
        <member name="P:WordPressPCL.Models.Links.Attachment">
            <summary>
            Attachment
            </summary>
        </member>
        <member name="P:WordPressPCL.Models.Links.FeaturedMedia">
            <summary>
            Featured media
            </summary>
        </member>
        <member name="P:WordPressPCL.Models.Links.Term">
            <summary>
            Featured media
            </summary>
        </member>
        <member name="T:WordPressPCL.Models.MediaDetails">
            <summary>
            Details of media item
            <see cref="P:WordPressPCL.Models.MediaItem.MediaDetails"/>
            </summary>
        </member>
        <member name="P:WordPressPCL.Models.MediaDetails.Width">
            <summary>
            Media width
            </summary>
        </member>
        <member name="P:WordPressPCL.Models.MediaDetails.Height">
            <summary>
            Media height
            </summary>
        </member>
        <member name="P:WordPressPCL.Models.MediaDetails.File">
            <summary>
            File
            </summary>
        </member>
        <member name="P:WordPressPCL.Models.MediaDetails.Sizes">
            <summary>
            Sizes
            </summary>
        </member>
        <member name="P:WordPressPCL.Models.MediaDetails.ImageMeta">
            <summary>
            Meta info of Image
            </summary>
        </member>
        <member name="T:WordPressPCL.Models.MediaItem">
            <summary>
            Type represent Media Entity of WP REST API
            </summary>
        </member>
        <member name="P:WordPressPCL.Models.MediaItem.Date">
            <summary>
            The date the object was published, in the site’s timezone.
            </summary>
            <remarks>Context: view, edit, embed</remarks>
        </member>
        <member name="P:WordPressPCL.Models.MediaItem.DateGmt">
            <summary>
            The date the object was published, as GMT.
            </summary>
            <remarks>Context: view, edit</remarks>
        </member>
        <member name="P:WordPressPCL.Models.MediaItem.Guid">
            <summary>
            The globally unique identifier for the object.
            </summary>
            <remarks>Context: view, edit</remarks>
        </member>
        <member name="P:WordPressPCL.Models.MediaItem.Modified">
            <summary>
            The date the object was last modified, in the site’s timezone.
            </summary>
            <remarks>Context: view, edit</remarks>
        </member>
        <member name="P:WordPressPCL.Models.MediaItem.ModifiedGmt">
            <summary>
            The date the object was last modified, as GMT.
            </summary>
            <remarks>Context: view, edit</remarks>
        </member>
        <member name="P:WordPressPCL.Models.MediaItem.Slug">
            <summary>
            An alphanumeric identifier for the object unique to its type.
            </summary>
            <remarks>Context: view, edit, embed</remarks>
        </member>
        <member name="P:WordPressPCL.Models.MediaItem.Status">
            <summary>
            A named status for the object.
            <see cref="T:WordPressPCL.Models.Status"/>
            </summary>
            <remarks>
            Context: edit
            One of: publish, future, draft, pending, private</remarks>
        </member>
        <member name="P:WordPressPCL.Models.MediaItem.Type">
            <summary>
            Type of Post for the object.
            </summary>
            <remarks>Context: view, edit, embed</remarks>
        </member>
        <member name="P:WordPressPCL.Models.MediaItem.Link">
            <summary>
            URL to the object.
            </summary>
            <remarks>Context: view, edit, embed</remarks>
        </member>
        <member name="P:WordPressPCL.Models.MediaItem.Title">
            <summary>
            The title for the object.
            <see cref="T:WordPressPCL.Models.Title"/>
            </summary>
            <remarks>Context: view, edit, embed</remarks>
        </member>
        <member name="P:WordPressPCL.Models.MediaItem.Author">
            <summary>
            The id for the author of the object.
            </summary>
            <remarks>Context: view, edit, embed</remarks>
        </member>
        <member name="P:WordPressPCL.Models.MediaItem.CommentStatus">
            <summary>
            Whether or not comments are open on the object.
            <see cref="T:WordPressPCL.Models.OpenStatus"/>
            </summary>
            <remarks>Context: view, edit
            One of: open, closed</remarks>
        </member>
        <member name="P:WordPressPCL.Models.MediaItem.PingStatus">
            <summary>
            Whether or not the object can be pinged.
            <see cref="T:WordPressPCL.Models.OpenStatus"/>
            </summary>
            <remarks>Context: view, edit
            One of: open, closed</remarks>
        </member>
        <member name="P:WordPressPCL.Models.MediaItem.AltText">
            <summary>
            Alternative text to display when resource is not displayed.
            </summary>
            <remarks>Context: view, edit, embed</remarks>
        </member>
        <member name="P:WordPressPCL.Models.MediaItem.Caption">
            <summary>
            The caption for the resource.
            <see cref="T:WordPressPCL.Models.Caption"/>
            </summary>
            <remarks>Context: view, edit</remarks>
        </member>
        <member name="P:WordPressPCL.Models.MediaItem.Description">
            <summary>
            The description for the resource.
            </summary>
            <remarks>Context: view, edit</remarks>
        </member>
        <member name="P:WordPressPCL.Models.MediaItem.MediaType">
            <summary>
            Type of resource.
            <see cref="T:WordPressPCL.Models.MediaType"/>
            </summary>
            <remarks>Context: view, edit, embed
            One of: image, file</remarks>
        </member>
        <member name="P:WordPressPCL.Models.MediaItem.MimeType">
            <summary>
            MIME type of resource.
            </summary>
            <remarks>Context: view, edit, embed</remarks>
        </member>
        <member name="P:WordPressPCL.Models.MediaItem.MediaDetails">
            <summary>
            Details about the resource file, specific to its type.
            <see cref="T:WordPressPCL.Models.MediaDetails"/>
            </summary>
            <remarks>Context: view, edit, embed</remarks>
        </member>
        <member name="P:WordPressPCL.Models.MediaItem.Post">
            <summary>
            The id for the associated post of the resource.
            </summary>
            <remarks>Context: view, edit</remarks>
        </member>
        <member name="P:WordPressPCL.Models.MediaItem.SourceUrl">
            <summary>
            URL to the original resource file.
            </summary>
            <remarks>Context: view, edit, embed</remarks>
        </member>
        <member name="P:WordPressPCL.Models.MediaItem.Meta">
            <summary>
            Meta fields.
            </summary>
            <remarks>Context: view, edit</remarks>
        </member>
        <member name="P:WordPressPCL.Models.MediaItem.Links">
            <summary>
            Links to related resources
            </summary>
        </member>
        <member name="M:WordPressPCL.Models.MediaItem.#ctor">
            <summary>
            Parameterless constructor
            </summary>
        </member>
        <member name="T:WordPressPCL.Models.MediaSize">
            <summary>
            Info about Media Size
            <see cref="P:WordPressPCL.Models.MediaDetails.Sizes"/>
            </summary>
        </member>
        <member name="P:WordPressPCL.Models.MediaSize.File">
            <summary>
            File
            </summary>
        </member>
        <member name="P:WordPressPCL.Models.MediaSize.Width">
            <summary>
            Media Width
            </summary>
        </member>
        <member name="P:WordPressPCL.Models.MediaSize.Height">
            <summary>
            Media Height
            </summary>
        </member>
        <member name="P:WordPressPCL.Models.MediaSize.MimeType">
            <summary>
            Mime Type
            </summary>
        </member>
        <member name="P:WordPressPCL.Models.MediaSize.SourceUrl">
            <summary>
            Url of source media
            </summary>
        </member>
        <member name="T:WordPressPCL.Models.Page">
            <summary>
            Type represents Page Entity of WP REST API
            </summary>
        </member>
        <member name="P:WordPressPCL.Models.Page.Date">
            <summary>
            The date the object was published, in the site’s timezone.
            </summary>
            <remarks>Context: view, edit, embed</remarks>
        </member>
        <member name="P:WordPressPCL.Models.Page.DateGmt">
            <summary>
            The date the object was published, as GMT.
            </summary>
            <remarks>Context: view, edit</remarks>
        </member>
        <member name="P:WordPressPCL.Models.Page.Guid">
            <summary>
            The globally unique identifier for the object.
            </summary>
            <remarks>
            Read only
            Context: view, edit
            </remarks>
        </member>
        <member name="P:WordPressPCL.Models.Page.Modified">
            <summary>
            The date the object was last modified, in the site’s timezone.
            </summary>
            <remarks>
            Read only
            Context: view, edit
            </remarks>
        </member>
        <member name="P:WordPressPCL.Models.Page.ModifiedGmt">
            <summary>
            The date the object was last modified, as GMT.
            </summary>
            <remarks>
            Read only
            Context: view, edit
            </remarks>
        </member>
        <member name="P:WordPressPCL.Models.Page.Slug">
            <summary>
            An alphanumeric identifier for the object unique to its type.
            </summary>
            <remarks>Context: view, edit, embed</remarks>
        </member>
        <member name="P:WordPressPCL.Models.Page.Status">
            <summary>
            A named status for the object.
            </summary>
            <remarks>
            Context: edit
            One of: publish, future, draft, pending, private
            </remarks>
        </member>
        <member name="P:WordPressPCL.Models.Page.Type">
            <summary>
            Type of Post for the object.
            </summary>
            <remarks>
            Read only
            Context: view, edit, embed
            </remarks>
        </member>
        <member name="P:WordPressPCL.Models.Page.Link">
            <summary>
            URL to the object.
            </summary>
            <remarks>
            Read only
            Context: view, edit, embed
            </remarks>
        </member>
        <member name="P:WordPressPCL.Models.Page.Title">
            <summary>
            The title for the object.
            </summary>
            <remarks>Context: view, edit, embed</remarks>
        </member>
        <member name="P:WordPressPCL.Models.Page.Content">
            <summary>
            The content for the object.
            </summary>
            <remarks>Context: view, edit</remarks>
        </member>
        <member name="P:WordPressPCL.Models.Page.Excerpt">
            <summary>
            The excerpt for the object.
            </summary>
            <remarks>Context: view, edit, embed</remarks>
        </member>
        <member name="P:WordPressPCL.Models.Page.Author">
            <summary>
            The id for the author of the object.
            </summary>
            <remarks>Context: view, edit, embed</remarks>
        </member>
        <member name="P:WordPressPCL.Models.Page.FeaturedMedia">
            <summary>
            The id of the featured media for the object.
            </summary>
            <remarks>Context: view, edit</remarks>
        </member>
        <member name="P:WordPressPCL.Models.Page.Parent">
            <summary>
            The id for the parent of the object.
            </summary>
            <remarks>Context: view, edit</remarks>
        </member>
        <member name="P:WordPressPCL.Models.Page.MenuOrder">
            <summary>
            The order of the object in relation to other object of its type.
            </summary>
            <remarks>Context: view, edit</remarks>
        </member>
        <member name="P:WordPressPCL.Models.Page.CommentStatus">
            <summary>
            Whether or not comments are open on the object.
            </summary>
            <remarks>
            Context: view, edit
            One of: open, closed
            </remarks>
        </member>
        <member name="P:WordPressPCL.Models.Page.PingStatus">
            <summary>
            Whether or not the object can be pinged.
            </summary>
            <remarks>
            Context: view, edit
            One of: open, closed
            </remarks>
        </member>
        <member name="P:WordPressPCL.Models.Page.Template">
            <summary>
            The theme file to use to display the object.
            </summary>
            <remarks>Context: view, edit</remarks>
        </member>
        <member name="P:WordPressPCL.Models.Page.Meta">
            <summary>
            Meta fields.
            </summary>
            <remarks>Context: view, edit</remarks>
        </member>
        <member name="P:WordPressPCL.Models.Page.Links">
            <summary>
            Links to related resources
            </summary>
        </member>
        <member name="P:WordPressPCL.Models.Page.Embedded">
            <summary>
            Embedded information like featured images
            </summary>
        </member>
        <member name="M:WordPressPCL.Models.Page.#ctor">
            <summary>
            Parameterless constructor
            </summary>
        </member>
        <member name="T:WordPressPCL.Models.Post">
            <summary>
            Type represents Entity Post of WP REST API
            </summary>
        </member>
        <member name="P:WordPressPCL.Models.Post.Date">
            <summary>
            The date the object was published, in the site's timezone.
            </summary>
            <remarks>Context: view, edit, embed</remarks>
        </member>
        <member name="P:WordPressPCL.Models.Post.DateGmt">
            <summary>
            The date the object was published, as GMT.
            </summary>
            <remarks>Context: view, edit</remarks>
        </member>
        <member name="P:WordPressPCL.Models.Post.Guid">
            <summary>
            The globally unique identifier for the object.
            </summary>
            <remarks>
            Read only
            Context: view, edit
            </remarks>
        </member>
        <member name="P:WordPressPCL.Models.Post.Modified">
            <summary>
            The date the object was last modified, in the site's timezone.
            </summary>
            <remarks>
            Read only
            Context: view, edit
            </remarks>
        </member>
        <member name="P:WordPressPCL.Models.Post.ModifiedGmt">
            <summary>
            The date the object was last modified, as GMT.
            </summary>
            <remarks>
            Read only
            Context: view, edit
            </remarks>
        </member>
        <member name="P:WordPressPCL.Models.Post.Password">
            <summary>
            A password to protect access to the content and excerpt.
            </summary>
            <remarks>Context: edit</remarks>
        </member>
        <member name="P:WordPressPCL.Models.Post.Slug">
            <summary>
            An alphanumeric identifier for the object unique to its type.
            </summary>
            <remarks>Context: view, edit, embed</remarks>
        </member>
        <member name="P:WordPressPCL.Models.Post.Status">
            <summary>
            A named status for the object.
            </summary>
            <remarks>
            Context: edit
            One of: publish, future, draft, pending, private
            </remarks>
        </member>
        <member name="P:WordPressPCL.Models.Post.Type">
            <summary>
            Type of Post for the object.
            </summary>
            <remarks>
            Read only
            Context: view, edit, embed
            </remarks>
        </member>
        <member name="P:WordPressPCL.Models.Post.Title">
            <summary>
            The title for the object.
            </summary>
            <remarks>Context: view, edit, embed</remarks>
        </member>
        <member name="P:WordPressPCL.Models.Post.Link">
            <summary>
            URL to the object.
            </summary>
            <remarks>
            Read only
            Context: view, edit, embed
            </remarks>
        </member>
        <member name="P:WordPressPCL.Models.Post.Content">
            <summary>
            The content for the object.
            </summary>
            <remarks>Context: view, edit</remarks>
        </member>
        <member name="P:WordPressPCL.Models.Post.Excerpt">
            <summary>
            The excerpt for the object.
            </summary>
            <remarks>Context: view, edit, embed</remarks>
        </member>
        <member name="P:WordPressPCL.Models.Post.Author">
            <summary>
            The ID for the author of the object.
            </summary>
            <remarks>Context: view, edit, embed</remarks>
        </member>
        <member name="P:WordPressPCL.Models.Post.FeaturedMedia">
            <summary>
            The ID of the featured media for the object.
            </summary>
            <remarks>Context: view, edit</remarks>
        </member>
        <member name="P:WordPressPCL.Models.Post.CommentStatus">
            <summary>
            Whether or not comments are open on the object.
            </summary>
            <remarks>
            Context: view, edit
            One of: open, closed
            </remarks>
        </member>
        <member name="P:WordPressPCL.Models.Post.PingStatus">
            <summary>
            Whether or not the object can be pinged.
            </summary>
            <remarks>
            Context: view, edit
            One of: open, closed
            </remarks>
        </member>
        <member name="P:WordPressPCL.Models.Post.Sticky">
            <summary>
            Whether or not the object should be treated as sticky.
            </summary>
            <remarks>Context: view, edit</remarks>
        </member>
        <member name="P:WordPressPCL.Models.Post.Format">
            <summary>
            The format for the object.
            </summary>
            <remarks>
            Context: view, edit
            One of: standard
            </remarks>
        </member>
        <member name="P:WordPressPCL.Models.Post.Categories">
            <summary>
            The terms assigned to the object in the category taxonomy.
            </summary>
            <remarks>Context: view, edit</remarks>
        </member>
        <member name="P:WordPressPCL.Models.Post.Tags">
            <summary>
            The terms assigned to the object in the post_tag taxonomy.
            </summary>
            <remarks>Context: view, edit</remarks>
        </member>
        <member name="P:WordPressPCL.Models.Post.Template">
            <summary>
            The theme file to use to display the object.
            </summary>
            <remarks>
            Context: view, edit
            One of:
            </remarks>
        </member>
        <member name="P:WordPressPCL.Models.Post.LiveblogLikes">
            <summary>
            The number of Liveblog Likes the post has.
            </summary>
            <remarks>Context: view, edit, embed</remarks>
        </member>
        <member name="P:WordPressPCL.Models.Post.Meta">
            <summary>
            Meta fields.
            </summary>
            <remarks>Context: view, edit</remarks>
        </member>
        <member name="P:WordPressPCL.Models.Post.Links">
            <summary>
            Links to related resources
            </summary>
        </member>
        <member name="P:WordPressPCL.Models.Post.Embedded">
            <summary>
            Embedded information like featured images
            </summary>
        </member>
        <member name="M:WordPressPCL.Models.Post.#ctor">
            <summary>
            Parameterless constructor
            </summary>
        </member>
        <member name="T:WordPressPCL.Models.PostRevision">
            <summary>
            Type represents Entity Post Revision of WP REST API
            </summary>
        </member>
        <member name="P:WordPressPCL.Models.PostRevision.Author">
            <summary>
            The ID for the author of the object.
            </summary>
            <remarks>Context: view, edit, embed</remarks>
        </member>
        <member name="P:WordPressPCL.Models.PostRevision.Date">
            <summary>
            The date the object was published, in the site's timezone.
            </summary>
            <remarks>Context: view, edit, embed</remarks>
        </member>
        <member name="P:WordPressPCL.Models.PostRevision.DateGmt">
            <summary>
            The date the object was published, as GMT.
            </summary>
            <remarks>Context: view, edit</remarks>
        </member>
        <member name="P:WordPressPCL.Models.PostRevision.Guid">
            <summary>
            The globally unique identifier for the object.
            </summary>
            <remarks>
            Read only
            Context: view, edit
            </remarks>
        </member>
        <member name="P:WordPressPCL.Models.PostRevision.Modified">
            <summary>
            The date the object was last modified, in the site's timezone.
            </summary>
            <remarks>
            Read only
            Context: view, edit
            </remarks>
        </member>
        <member name="P:WordPressPCL.Models.PostRevision.ModifiedGmt">
            <summary>
            The date the object was last modified, as GMT.
            </summary>
            <remarks>
            Read only
            Context: view, edit
            </remarks>
        </member>
        <member name="P:WordPressPCL.Models.PostRevision.Parent">
            <summary>
            The id for the parent of the object.
            </summary>
            <remarks>Context: view</remarks>
        </member>
        <member name="P:WordPressPCL.Models.PostRevision.Slug">
            <summary>
            An alphanumeric identifier for the object unique to its type.
            </summary>
            <remarks>Context: view, edit, embed</remarks>
        </member>
        <member name="P:WordPressPCL.Models.PostRevision.Title">
            <summary>
            The title for the object.
            </summary>
            <remarks>Context: view, edit, embed</remarks>
        </member>
        <member name="P:WordPressPCL.Models.PostRevision.Content">
            <summary>
            The content for the object.
            </summary>
            <remarks>Context: view, edit</remarks>
        </member>
        <member name="P:WordPressPCL.Models.PostRevision.Excerpt">
            <summary>
            The excerpt for the object.
            </summary>
            <remarks>Context: view, edit, embed</remarks>
        </member>
        <member name="P:WordPressPCL.Models.PostRevision.Meta">
            <summary>
            Meta fields.
            </summary>
            <remarks>Context: view, edit</remarks>
        </member>
        <member name="P:WordPressPCL.Models.PostRevision.Links">
            <summary>
            Links to related resources
            </summary>
        </member>
        <member name="P:WordPressPCL.Models.PostRevision.Embedded">
            <summary>
            Embedded information like featured images
            </summary>
        </member>
        <member name="M:WordPressPCL.Models.PostRevision.#ctor">
            <summary>
            Default Constructor
            </summary>
        </member>
        <member name="T:WordPressPCL.Models.PostStatus">
            <summary>
            Type represents Post Status Entity of WP REST API
            </summary>
        </member>
        <member name="P:WordPressPCL.Models.PostStatus.Name">
            <summary>
            The title for the taxonomy.
            </summary>
            <remarks>Context: view, edit, embed</remarks>
        </member>
        <member name="P:WordPressPCL.Models.PostStatus.Private">
            <summary>
            Whether posts with this resource should be private.
            </summary>
            <remarks>Context: edit</remarks>
        </member>
        <member name="P:WordPressPCL.Models.PostStatus.Protected">
            <summary>
            Whether posts with this resource should be protected.
            </summary>
            <remarks>Context: edit</remarks>
        </member>
        <member name="P:WordPressPCL.Models.PostStatus.Public">
            <summary>
            Whether posts with this resource should be public.
            </summary>
            <remarks>Context: edit</remarks>
        </member>
        <member name="P:WordPressPCL.Models.PostStatus.Queryable">
            <summary>
            Whether posts with this resource should be publicly-queryable.
            </summary>
            <remarks>Context: edit</remarks>
        </member>
        <member name="P:WordPressPCL.Models.PostStatus.ShowInList">
            <summary>
            Whether to include posts in the edit listing for their post type.
            </summary>
            <remarks>Context: edit</remarks>
        </member>
        <member name="P:WordPressPCL.Models.PostStatus.Slug">
            <summary>
            An alphanumeric identifier for the taxonomy.
            </summary>
            <remarks>Context: view, edit, embed</remarks>
        </member>
        <member name="P:WordPressPCL.Models.PostStatus.Links">
            <summary>
            Links to related resources
            </summary>
        </member>
        <member name="M:WordPressPCL.Models.PostStatus.#ctor">
            <summary>
            Default constructor
            </summary>
        </member>
        <member name="T:WordPressPCL.Models.PostType">
            <summary>
            Type represents Post Type Entity of WP REST API
            </summary>
        </member>
        <member name="P:WordPressPCL.Models.PostType.Capabilities">
            <summary>
            All capabilities used by the taxonomy.
            </summary>
            <remarks>Context: edit</remarks>
        </member>
        <member name="P:WordPressPCL.Models.PostType.Description">
            <summary>
            A human-readable description of the taxonomy.
            </summary>
            <remarks>Context: view, edit</remarks>
        </member>
        <member name="P:WordPressPCL.Models.PostType.Hierarchical">
            <summary>
            Whether or not the taxonomy should have children.
            </summary>
            <remarks>Context: view, edit</remarks>
        </member>
        <member name="P:WordPressPCL.Models.PostType.Labels">
            <summary>
            Human-readable labels for the taxonomy for various contexts.
            </summary>
            <remarks>Context: edit</remarks>
        </member>
        <member name="P:WordPressPCL.Models.PostType.Name">
            <summary>
            The title for the taxonomy.
            </summary>
            <remarks>Context: view, edit, embed</remarks>
        </member>
        <member name="P:WordPressPCL.Models.PostType.Slug">
            <summary>
            An alphanumeric identifier for the taxonomy.
            </summary>
            <remarks>Context: view, edit, embed</remarks>
        </member>
        <member name="P:WordPressPCL.Models.PostType.ShowCloud">
            <summary>
            Whether or not the term cloud should be displayed.
            </summary>
            <remarks>Context: edit</remarks>
        </member>
        <member name="P:WordPressPCL.Models.PostType.Taxonomies">
            <summary>
            List of taxonomies
            </summary>
            <remarks>Context: edit</remarks>
        </member>
        <member name="P:WordPressPCL.Models.PostType.RestBase">
            <summary>
            REST base route for the taxonomy.
            </summary>
            <remarks>Context: view, edit, embed</remarks>
        </member>
        <member name="P:WordPressPCL.Models.PostType.Links">
            <summary>
            Links to related resources
            </summary>
        </member>
        <member name="M:WordPressPCL.Models.PostType.#ctor">
            <summary>
            Default constructor
            </summary>
        </member>
        <member name="T:WordPressPCL.Models.Settings">
            <summary>
            WordPress main settings
            </summary>
        </member>
        <member name="P:WordPressPCL.Models.Settings.Title">
            <summary>
            Site title.
            </summary>
        </member>
        <member name="P:WordPressPCL.Models.Settings.Description">
            <summary>
            Site description.
            </summary>
        </member>
        <member name="P:WordPressPCL.Models.Settings.Url">
            <summary>
            Site URL.
            </summary>
        </member>
        <member name="P:WordPressPCL.Models.Settings.Email">
            <summary>
            This address is used for admin purposes. If you change this we will send you an email at your new address to confirm it. The new address will not become active until confirmed.
            </summary>
        </member>
        <member name="P:WordPressPCL.Models.Settings.Timezone">
            <summary>
            A city in the same timezone as you.
            </summary>
        </member>
        <member name="P:WordPressPCL.Models.Settings.DateFormat">
            <summary>
            A date format for all date strings.
            </summary>
        </member>
        <member name="P:WordPressPCL.Models.Settings.TimeFormat">
            <summary>
            A time format for all time strings.
            </summary>
        </member>
        <member name="P:WordPressPCL.Models.Settings.StartOfWeek">
            <summary>
            A day number of the week that the week should start on.
            </summary>
        </member>
        <member name="P:WordPressPCL.Models.Settings.Language">
            <summary>
            WordPress locale code.
            </summary>
        </member>
        <member name="P:WordPressPCL.Models.Settings.UseSmilies">
            <summary>
            Convert emoticons like :-) and :-P to graphics on display.
            </summary>
        </member>
        <member name="P:WordPressPCL.Models.Settings.DefaultCategory">
            <summary>
            Default category.
            </summary>
        </member>
        <member name="P:WordPressPCL.Models.Settings.DefaultPostFormat">
            <summary>
            Default post format.
            </summary>
        </member>
        <member name="P:WordPressPCL.Models.Settings.PostsPerPage">
            <summary>
            Blog pages show at most.
            </summary>
        </member>
        <member name="P:WordPressPCL.Models.Settings.DefaultPingStatus">
            <summary>
            Default Ping Status
            </summary>
        </member>
        <member name="P:WordPressPCL.Models.Settings.DefaultCommentStatus">
            <summary>
            Default Comment Status
            </summary>
        </member>
        <member name="T:WordPressPCL.Models.RenderedRawBase">
            <summary>
            Adds a "Rendered" and a "Raw" property to all classes derived from this one
            </summary>
        </member>
        <member name="P:WordPressPCL.Models.RenderedRawBase.Rendered">
            <summary>
            Rendered text
            </summary>
        </member>
        <member name="P:WordPressPCL.Models.RenderedRawBase.Raw">
            <summary>
            Raw HTML text
            </summary>
        </member>
        <member name="T:WordPressPCL.Models.HrefBase">
            <summary>
            Adds an Href property to all classes derived from this one
            </summary>
        </member>
        <member name="P:WordPressPCL.Models.HrefBase.Href">
            <summary>
            URL link
            </summary>
        </member>
        <member name="T:WordPressPCL.Models.Content">
            <summary>
            The actual content of the object, Rendered and/or Raw depending on the context
            </summary>
        </member>
        <member name="P:WordPressPCL.Models.Content.IsProtected">
            <summary>
            Can content be edited
            </summary>
        </member>
        <member name="M:WordPressPCL.Models.Content.#ctor">
            <summary>
            Constructor
            </summary>
        </member>
        <member name="M:WordPressPCL.Models.Content.#ctor(System.String)">
            <summary>
            Constructor with same fields for Raw end Rendered
            </summary>
            <param name="Content">Text for Raw and rendered Content</param>
        </member>
        <member name="M:WordPressPCL.Models.Content.#ctor(System.String,System.String)">
            <summary>
            Constructor with Raw and Rendered content text fields
            </summary>
            <param name="ContentRaw">Raw HTML content text</param>
            <param name="ContentRendered">Rendered content text</param>
        </member>
        <member name="T:WordPressPCL.Models.Description">
            <summary>
            The actual description of the object, Rendered and/or Raw depending on the context
            </summary>
        </member>
        <member name="P:WordPressPCL.Models.Description.IsProtected">
            <summary>
            Can description be edited
            </summary>
        </member>
        <member name="M:WordPressPCL.Models.Description.#ctor">
            <summary>
            Constructor
            </summary>
        </member>
        <member name="M:WordPressPCL.Models.Description.#ctor(System.String)">
            <summary>
            Constructor with same fields for Raw end Rendered
            </summary>
            <param name="Description">Text for Raw and rendered description</param>
        </member>
        <member name="M:WordPressPCL.Models.Description.#ctor(System.String,System.String)">
            <summary>
            Constructor with Raw and Rendered description text fields
            </summary>
            <param name="DescriptionRaw">Raw HTML description text</param>
            <param name="DescriptionRendered">Rendered description text</param>
        </member>
        <member name="T:WordPressPCL.Models.Guid">
            <summary>
            The globally unique identifier for the object.
            </summary>
            <remarks>
            Read only
            Context: view, edit
            </remarks>
        </member>
        <member name="T:WordPressPCL.Models.Title">
            <summary>
            The title for the object.
            </summary>
            <remarks>Context: view, edit, embed</remarks>
        </member>
        <member name="M:WordPressPCL.Models.Title.#ctor">
            <summary>
            Constructor
            </summary>
        </member>
        <member name="M:WordPressPCL.Models.Title.#ctor(System.String)">
            <summary>
            Constructor with same Raw and rendered title
            </summary>
            <param name="Title">Text for title</param>
        </member>
        <member name="M:WordPressPCL.Models.Title.#ctor(System.String,System.String)">
            <summary>
            Constructor with Raw and rendered text
            </summary>
            <param name="TitleRaw">Raw HTML text for title</param>
            <param name="TitleRendered">Rendered text for title</param>
        </member>
        <member name="T:WordPressPCL.Models.Excerpt">
            <summary>
            The excerpt for the object.
            </summary>
            <remarks>Context: view, edit, embed</remarks>
        </member>
        <member name="P:WordPressPCL.Models.Excerpt.IsProtected">
            <summary>
            Can the except be edited?
            </summary>
        </member>
        <member name="M:WordPressPCL.Models.Excerpt.#ctor">
            <summary>
            Constructor
            </summary>
        </member>
        <member name="M:WordPressPCL.Models.Excerpt.#ctor(System.String)">
            <summary>
            Constructor with same Raw and rendered Excerpt
            </summary>
            <param name="Excerpt">Text for Excerpt</param>
        </member>
        <member name="M:WordPressPCL.Models.Excerpt.#ctor(System.String,System.String)">
            <summary>
            Constructor with Raw and rendered text
            </summary>
            <param name="ExcerptRaw">Raw HTML text for Excerpt</param>
            <param name="ExcerptRendered">Rendered text for Excerpt</param>
        </member>
        <member name="T:WordPressPCL.Models.VersionHistory">
            <summary>
            URL to revisions
            </summary>
        </member>
        <member name="T:WordPressPCL.Models.Caption">
            <summary>
            Caption
            </summary>
        </member>
        <member name="M:WordPressPCL.Models.Caption.#ctor">
            <summary>
            Constructor
            </summary>
        </member>
        <member name="M:WordPressPCL.Models.Caption.#ctor(System.String)">
            <summary>
            Constructor with the same raw and rendered Caption
            </summary>
            <param name="Caption">Text for caption</param>
        </member>
        <member name="M:WordPressPCL.Models.Caption.#ctor(System.String,System.String)">
            <summary>
            Constructor with raw and rendered caption
            </summary>
            <param name="CaptionRaw">Raw text for caption</param>
            <param name="CaptionRendered">Rendered text for caption</param>
        </member>
        <member name="T:WordPressPCL.Models.HttpsApiWOrgFeaturedmedia">
            <summary>
            Multimedia http info
            </summary>
        </member>
        <member name="P:WordPressPCL.Models.HttpsApiWOrgFeaturedmedia.Embeddable">
            <summary>
            Has embedded info
            </summary>
        </member>
        <member name="T:WordPressPCL.Models.Self">
            <summary>
            Self link
            </summary>
        </member>
        <member name="T:WordPressPCL.Models.Collection">
            <summary>
            Collection links
            </summary>
        </member>
        <member name="T:WordPressPCL.Models.About">
            <summary>
            About link
            </summary>
        </member>
        <member name="T:WordPressPCL.Models.Author">
            <summary>
            Author link
            </summary>
        </member>
        <member name="P:WordPressPCL.Models.Author.Embeddable">
            <summary>
            Have embedded info
            </summary>
        </member>
        <member name="T:WordPressPCL.Models.Reply">
            <summary>
            Link to reply
            </summary>
        </member>
        <member name="P:WordPressPCL.Models.Reply.Embeddable">
            <summary>
            Has embedded info
            </summary>
        </member>
        <member name="T:WordPressPCL.Models.Cury">
            <summary>
            Cury link
            </summary>
        </member>
        <member name="P:WordPressPCL.Models.Cury.Name">
            <summary>
            Cury name
            </summary>
        </member>
        <member name="P:WordPressPCL.Models.Cury.Templated">
            <summary>
            Is cury templated
            </summary>
        </member>
        <member name="T:WordPressPCL.Models.WpPostType">
            <summary>
            Post type link WP
            </summary>
        </member>
        <member name="T:WordPressPCL.Models.HttpsApiWOrgAttachment">
            <summary>
            Attachment http Link
            </summary>
        </member>
        <member name="T:WordPressPCL.Models.HttpsApiWOrgTerm">
            <summary>
            Term http link
            </summary>
        </member>
        <member name="P:WordPressPCL.Models.HttpsApiWOrgTerm.Taxonomy">
            <summary>
            Taxonomy name
            </summary>
        </member>
        <member name="P:WordPressPCL.Models.HttpsApiWOrgTerm.Embeddable">
            <summary>
            Has embedded info
            </summary>
        </member>
        <member name="T:WordPressPCL.Models.HttpsApiWOrgMeta">
            <summary>
            Meta http link
            </summary>
        </member>
        <member name="P:WordPressPCL.Models.HttpsApiWOrgMeta.Embeddable">
            <summary>
            Has embedded info
            </summary>
        </member>
        <member name="T:WordPressPCL.Models.Tag">
            <summary>
            Terms of the type tag
            </summary>
        </member>
        <member name="P:WordPressPCL.Models.Tag.Count">
            <summary>
            Number of published posts for the term.
            </summary>
            <remarks>
            Read only
            Context: view, edit
            </remarks>
        </member>
        <member name="P:WordPressPCL.Models.Tag.Description">
            <summary>
            HTML description of the term.
            </summary>
            <remarks>Context: view, edit</remarks>
        </member>
        <member name="P:WordPressPCL.Models.Tag.Meta">
            <summary>
            Meta object
            </summary>
            <remarks>Context: view</remarks>
        </member>
        <member name="M:WordPressPCL.Models.Tag.#ctor">
            <summary>
            Parameterless constructor
            </summary>
        </member>
        <member name="M:WordPressPCL.Models.Tag.#ctor(System.String)">
            <summary>
            Constructor with required parameters
            </summary>
            <param name="name">Tag name</param>
        </member>
        <member name="T:WordPressPCL.Models.Taxonomy">
            <summary>
            Type represents Taxonomy Entity of WP REST API
            </summary>
        </member>
        <member name="P:WordPressPCL.Models.Taxonomy.Capabilities">
            <summary>
            All capabilities used by the taxonomy.
            </summary>
            <remarks>Context: edit</remarks>
        </member>
        <member name="P:WordPressPCL.Models.Taxonomy.Description">
            <summary>
            A human-readable description of the taxonomy.
            </summary>
            <remarks>Context: view, edit</remarks>
        </member>
        <member name="P:WordPressPCL.Models.Taxonomy.Hierarchical">
            <summary>
            Whether or not the taxonomy should have children.
            </summary>
            <remarks>Context: view, edit</remarks>
        </member>
        <member name="P:WordPressPCL.Models.Taxonomy.Labels">
            <summary>
            Human-readable labels for the taxonomy for various contexts.
            </summary>
            <remarks>Context: edit</remarks>
        </member>
        <member name="P:WordPressPCL.Models.Taxonomy.Name">
            <summary>
            The title for the taxonomy.
            </summary>
            <remarks>Context: view, edit, embed</remarks>
        </member>
        <member name="P:WordPressPCL.Models.Taxonomy.Slug">
            <summary>
            An alphanumeric identifier for the taxonomy.
            </summary>
            <remarks>Context: view, edit, embed</remarks>
        </member>
        <member name="P:WordPressPCL.Models.Taxonomy.ShowCloud">
            <summary>
            Whether or not the term cloud should be displayed.
            </summary>
            <remarks>Context: edit</remarks>
        </member>
        <member name="P:WordPressPCL.Models.Taxonomy.Types">
            <summary>
            Types associated with the taxonomy.
            </summary>
            <remarks>Context: view, edit</remarks>
        </member>
        <member name="P:WordPressPCL.Models.Taxonomy.RestBase">
            <summary>
            REST base route for the taxonomy.
            </summary>
            <remarks>Context: view, edit, embed</remarks>
        </member>
        <member name="P:WordPressPCL.Models.Taxonomy.Links">
            <summary>
            Links to related resources
            </summary>
        </member>
        <member name="M:WordPressPCL.Models.Taxonomy.#ctor">
            <summary>
            Default constructor
            </summary>
        </member>
        <member name="T:WordPressPCL.Models.Term">
            <summary>
            This is the base class for all terms, like categories and tags
            </summary>
        </member>
        <member name="P:WordPressPCL.Models.Term.Link">
            <summary>
            URL of the term.
            </summary>
            <remarks>
            Read only
            Context: view, embed, edit
            </remarks>
        </member>
        <member name="P:WordPressPCL.Models.Term.Name">
            <summary>
            HTML title for the term.
            </summary>
            <remarks>Context: view, embed, edit</remarks>
        </member>
        <member name="P:WordPressPCL.Models.Term.Slug">
            <summary>
            An alphanumeric identifier for the term unique to its type.
            </summary>
            <remarks>Context: view, embed, edit</remarks>
        </member>
        <member name="P:WordPressPCL.Models.Term.Taxonomy">
            <summary>
            Type attribution for the term.
            </summary>
            <remarks>
            Read only
            Context: view, embed, edit
            One of: category, post_tag, nav_menu, link_category, post_format
            </remarks>
        </member>
        <member name="P:WordPressPCL.Models.Term.Links">
            <summary>
            Links to related resources
            </summary>
        </member>
        <member name="M:WordPressPCL.Models.Term.#ctor">
            <summary>
            parameterless constructor
            </summary>
        </member>
        <member name="T:WordPressPCL.Models.User">
            <summary>
            Type represents Entity User of WP REST API
            </summary>
        </member>
        <member name="P:WordPressPCL.Models.User.UserName">
            <summary>
            Login name for the user.
            </summary>
            <remarks>Context: edit</remarks>
        </member>
        <member name="P:WordPressPCL.Models.User.Name">
            <summary>
            Display name for the user.
            </summary>
            <remarks>
            Context: embed, view, edit
            </remarks>
        </member>
        <member name="P:WordPressPCL.Models.User.FirstName">
            <summary>
            First name for the user.
            </summary>
            <remarks>Context: edit</remarks>
        </member>
        <member name="P:WordPressPCL.Models.User.LastName">
            <summary>
            Last name for the user.
            </summary>
            <remarks>Context: edit</remarks>
        </member>
        <member name="P:WordPressPCL.Models.User.Email">
            <summary>
            The email address for the user.
            </summary>
            <remarks>Context: edit</remarks>
        </member>
        <member name="P:WordPressPCL.Models.User.Url">
            <summary>
            URL of the user.
            </summary>
            <remarks>Context: embed, view, edit</remarks>
        </member>
        <member name="P:WordPressPCL.Models.User.Description">
            <summary>
            Description of the user.
            </summary>
            <remarks>Context: embed, view, edit</remarks>
        </member>
        <member name="P:WordPressPCL.Models.User.Link">
            <summary>
            Author URL of the user.
            </summary>
            <remarks>
            Read only
            Context: embed, view, edit
            </remarks>
        </member>
        <member name="P:WordPressPCL.Models.User.Locale">
            <summary>
            Locale for the user.
            </summary>
            <remarks>Context: edit</remarks>
        </member>
        <member name="P:WordPressPCL.Models.User.NickName">
            <summary>
            The nickname for the user.
            </summary>
            <remarks>Context: edit</remarks>
        </member>
        <member name="P:WordPressPCL.Models.User.Slug">
            <summary>
            An alphanumeric identifier for the user.
            </summary>
            <remarks>Context: embed, view, edit</remarks>
        </member>
        <member name="P:WordPressPCL.Models.User.RegisteredDate">
            <summary>
            Registration date for the user.
            </summary>
            <remarks>Context: edit</remarks>
        </member>
        <member name="P:WordPressPCL.Models.User.Roles">
            <summary>
            Roles assigned to the user.
            </summary>
            <remarks>Context: edit</remarks>
        </member>
        <member name="P:WordPressPCL.Models.User.Password">
            <summary>
            Password for the user (never included).
            </summary>
            <remarks>Context:</remarks>
        </member>
        <member name="P:WordPressPCL.Models.User.Capabilities">
            <summary>
            All capabilities assigned to the user.
            </summary>
            <remarks>Context: edit</remarks>
        </member>
        <member name="P:WordPressPCL.Models.User.ExtraCapabilities">
            <summary>
            Any extra capabilities assigned to the user.
            </summary>
            <remarks>Context: edit</remarks>
        </member>
        <member name="P:WordPressPCL.Models.User.AvatarUrls">
            <summary>
            Avatar URLs for the user.
            </summary>
            <remarks>
            Read only
            Context: embed, view, edit
            </remarks>
        </member>
        <member name="P:WordPressPCL.Models.User.Meta">
            <summary>
            Meta fields.
            </summary>
            <remarks>Context: view, edit</remarks>
        </member>
        <member name="P:WordPressPCL.Models.User.Links">
            <summary>
            Links to related resources
            </summary>
        </member>
        <member name="M:WordPressPCL.Models.User.#ctor(System.String,System.String,System.String)">
            <summary>
            Constructor with required parameters
            </summary>
            <param name="userName">Username</param>
            <param name="email">Email</param>
            <param name="password">Password</param>
        </member>
        <member name="M:WordPressPCL.Models.User.#ctor">
            <summary>
            parameterless constructor
            </summary>
        </member>
        <member name="T:WordPressPCL.Utility.CategoriesQueryBuilder">
            <summary>
            Category Query Builder class to construct queries with valid parameters
            </summary>
        </member>
        <member name="P:WordPressPCL.Utility.CategoriesQueryBuilder.Page">
            <summary>
            Current page of the collection.
            </summary>
            <remarks>Default: 1</remarks>
        </member>
        <member name="P:WordPressPCL.Utility.CategoriesQueryBuilder.PerPage">
            <summary>
            Maximum number of items to be returned in result set.
            </summary>
            <remarks>Default: 10</remarks>
        </member>
        <member name="P:WordPressPCL.Utility.CategoriesQueryBuilder.Search">
            <summary>
            Limit results to those matching a string.
            </summary>
        </member>
        <member name="P:WordPressPCL.Utility.CategoriesQueryBuilder.Exclude">
            <summary>
            Ensure result set excludes specific IDs.
            </summary>
        </member>
        <member name="P:WordPressPCL.Utility.CategoriesQueryBuilder.Include">
            <summary>
            Limit result set to specific IDs.
            </summary>
        </member>
        <member name="P:WordPressPCL.Utility.CategoriesQueryBuilder.Offset">
            <summary>
            Offset the result set by a specific number of items.
            </summary>
        </member>
        <member name="P:WordPressPCL.Utility.CategoriesQueryBuilder.OrderBy">
            <summary>
            Sort collection by object attribute.
            </summary>
            <remarks>Default: name
            One of: id, include, name, slug, term_group, description, count</remarks>
        </member>
        <member name="P:WordPressPCL.Utility.CategoriesQueryBuilder.Slugs">
            <summary>
            Limit result set to users with a specific slug.
            </summary>
        </member>
        <member name="P:WordPressPCL.Utility.CategoriesQueryBuilder.HideEmpty">
            <summary>
            Whether to hide terms not assigned to any posts.
            </summary>
        </member>
        <member name="P:WordPressPCL.Utility.CategoriesQueryBuilder.Post">
            <summary>
            Limit result set to terms assigned to a specific post.
            </summary>
        </member>
        <member name="P:WordPressPCL.Utility.CategoriesQueryBuilder.Parent">
            <summary>
            Limit result set to terms assigned to a specific parent.
            </summary>
        </member>
        <member name="T:WordPressPCL.Utility.CommentsQueryBuilder">
            <summary>
            Comments Query Builder class to construct queries with valid parameters
            </summary>
        </member>
        <member name="P:WordPressPCL.Utility.CommentsQueryBuilder.Page">
            <summary>
            Current page of the collection.
            </summary>
            <remarks>Default: 1</remarks>
        </member>
        <member name="P:WordPressPCL.Utility.CommentsQueryBuilder.PerPage">
            <summary>
            Maximum number of items to be returned in result set.
            </summary>
            <remarks>Default: 10</remarks>
        </member>
        <member name="P:WordPressPCL.Utility.CommentsQueryBuilder.Search">
            <summary>
            Limit results to those matching a string.
            </summary>
        </member>
        <member name="P:WordPressPCL.Utility.CommentsQueryBuilder.After">
            <summary>
            Limit response to posts published after a given date
            </summary>
        </member>
        <member name="P:WordPressPCL.Utility.CommentsQueryBuilder.Authors">
            <summary>
            Limit result set to posts assigned to specific authors.
            </summary>
        </member>
        <member name="P:WordPressPCL.Utility.CommentsQueryBuilder.AuthorsExclude">
            <summary>
            Ensure result set excludes posts assigned to specific authors.
            </summary>
        </member>
        <member name="P:WordPressPCL.Utility.CommentsQueryBuilder.AuthorEmail">
            <summary>
            Limit result set to that from a specific author email. Requires authorization.
            </summary>
        </member>
        <member name="P:WordPressPCL.Utility.CommentsQueryBuilder.Before">
            <summary>
            Limit response to posts published before a given date
            </summary>
        </member>
        <member name="P:WordPressPCL.Utility.CommentsQueryBuilder.Exclude">
            <summary>
            Ensure result set excludes specific IDs.
            </summary>
        </member>
        <member name="P:WordPressPCL.Utility.CommentsQueryBuilder.Include">
            <summary>
            Limit result set to specific IDs.
            </summary>
        </member>
        <member name="P:WordPressPCL.Utility.CommentsQueryBuilder.Karma">
            <summary>
            Limit result set to that of a particular comment karma. Requires authorization.
            </summary>
        </member>
        <member name="P:WordPressPCL.Utility.CommentsQueryBuilder.Offset">
            <summary>
            Offset the result set by a specific number of items.
            </summary>
        </member>
        <member name="P:WordPressPCL.Utility.CommentsQueryBuilder.MenuOrder">
            <summary>
            Limit result set to resources with a specific menu_order value.
            </summary>
        </member>
        <member name="P:WordPressPCL.Utility.CommentsQueryBuilder.OrderBy">
            <summary>
            Sort collection by object attribute.
            </summary>
            <remarks>Default: date_gmt
            One of:  date, date_gmt, id, include, post, parent, type</remarks>
        </member>
        <member name="P:WordPressPCL.Utility.CommentsQueryBuilder.Parents">
            <summary>
            Limit result set to those of particular parent ids.
            </summary>
        </member>
        <member name="P:WordPressPCL.Utility.CommentsQueryBuilder.ParentsExclude">
            <summary>
            Limit result set to all items except those of a particular parent id.
            </summary>
        </member>
        <member name="P:WordPressPCL.Utility.CommentsQueryBuilder.Posts">
            <summary>
            Limit result set to resources assigned to specific post ids.
            </summary>
        </member>
        <member name="P:WordPressPCL.Utility.CommentsQueryBuilder.Statuses">
            <summary>
            Limit result set to posts assigned one or more statuses.
            </summary>
            <remarks>Default: approve</remarks>
        </member>
        <member name="P:WordPressPCL.Utility.CommentsQueryBuilder.Type">
            <summary>
            Limit result set to comments assigned a specific type. Requires authorization.
            </summary>
            <remarks>Default: comment</remarks>
        </member>
        <member name="T:WordPressPCL.Utility.CustomCapabilitiesJsonConverter">
            <summary>
            Custom JSON converter to convert string values to boolean in capabilities and extra_capabilities properties
            <see cref="P:WordPressPCL.Models.User.Capabilities"/>
            <see cref="P:WordPressPCL.Models.User.ExtraCapabilities"/>
            </summary>
        </member>
        <member name="M:WordPressPCL.Utility.CustomCapabilitiesJsonConverter.ReadJson(Newtonsoft.Json.JsonReader,System.Type,System.Boolean,System.Boolean,Newtonsoft.Json.JsonSerializer)">
            <inheritdoc />
        </member>
        <member name="M:WordPressPCL.Utility.CustomCapabilitiesJsonConverter.WriteJson(Newtonsoft.Json.JsonWriter,System.Boolean,Newtonsoft.Json.JsonSerializer)">
            <inheritdoc />
        </member>
        <member name="T:WordPressPCL.Utility.HttpHelper">
            <summary>
            Helper class encapsulates common HTTP requests methods
            </summary>
        </member>
        <member name="P:WordPressPCL.Utility.HttpHelper.JWToken">
            <summary>
            JSON Web Token
            </summary>
        </member>
        <member name="P:WordPressPCL.Utility.HttpHelper.HttpResponsePreProcessing">
            <summary>
            Function called when a HttpRequest response is read
            Executed before trying to convert json content to a TClass object.
            </summary>
        </member>
        <member name="P:WordPressPCL.Utility.HttpHelper.JsonSerializerSettings">
            <summary>
            Serialization/Deserialization settings for Json.NET library
            https://www.newtonsoft.com/json/help/html/SerializationSettings.htm
            </summary>
        </member>
        <member name="P:WordPressPCL.Utility.HttpHelper.LastResponseHeaders">
            <summary>
            Headers returns by WP and http server from last response
            </summary>
        </member>
        <member name="M:WordPressPCL.Utility.HttpHelper.#ctor(System.String)">
            <summary>
            Constructor
            <paramref name="WordpressURI"/>
            </summary>
            <param name="WordpressURI">base WP REST API endpoint EX. http://demo.com/wp-json/ </param>
        </member>
        <member name="T:WordPressPCL.Utility.MediaQueryBuilder">
            <summary>
            Media Query Builder class to construct queries with valid parameters
            </summary>
        </member>
        <member name="P:WordPressPCL.Utility.MediaQueryBuilder.Page">
            <summary>
            Current page of the collection.
            </summary>
            <remarks>Default: 1</remarks>
        </member>
        <member name="P:WordPressPCL.Utility.MediaQueryBuilder.PerPage">
            <summary>
            Maximum number of items to be returned in result set.
            </summary>
            <remarks>Default: 10</remarks>
        </member>
        <member name="P:WordPressPCL.Utility.MediaQueryBuilder.Search">
            <summary>
            Limit results to those matching a string.
            </summary>
        </member>
        <member name="P:WordPressPCL.Utility.MediaQueryBuilder.After">
            <summary>
            Limit response to posts published after a given date
            </summary>
        </member>
        <member name="P:WordPressPCL.Utility.MediaQueryBuilder.Authors">
            <summary>
            Limit result set to posts assigned to specific authors.
            </summary>
        </member>
        <member name="P:WordPressPCL.Utility.MediaQueryBuilder.AuthorsExclude">
            <summary>
            Ensure result set excludes posts assigned to specific authors.
            </summary>
        </member>
        <member name="P:WordPressPCL.Utility.MediaQueryBuilder.Before">
            <summary>
            Limit response to posts published before a given date
            </summary>
        </member>
        <member name="P:WordPressPCL.Utility.MediaQueryBuilder.Exclude">
            <summary>
            Ensure result set excludes specific IDs.
            </summary>
        </member>
        <member name="P:WordPressPCL.Utility.MediaQueryBuilder.Include">
            <summary>
            Limit result set to specific IDs.
            </summary>
        </member>
        <member name="P:WordPressPCL.Utility.MediaQueryBuilder.Offset">
            <summary>
            Offset the result set by a specific number of items.
            </summary>
        </member>
        <member name="P:WordPressPCL.Utility.MediaQueryBuilder.OrderBy">
            <summary>
            Sort collection by object attribute.
            </summary>
            <remarks>Default: date
            One of: date, relevance, id, include, title, slug</remarks>
        </member>
        <member name="P:WordPressPCL.Utility.MediaQueryBuilder.Parents">
            <summary>
            Limit result set to those of particular parent ids.
            </summary>
        </member>
        <member name="P:WordPressPCL.Utility.MediaQueryBuilder.ParentsExclude">
            <summary>
            Limit result set to all items except those of a particular parent id.
            </summary>
        </member>
        <member name="P:WordPressPCL.Utility.MediaQueryBuilder.Slugs">
            <summary>
            Limit result set to posts with one or more specific slugs.
            </summary>
        </member>
        <member name="P:WordPressPCL.Utility.MediaQueryBuilder.Statuses">
            <summary>
            Limit result set to posts assigned a specific status; can be comma-delimited list of status types.
            </summary>
            <remarks>Default:  inherit
            One of: inherit, private, trash</remarks>
        </member>
        <member name="P:WordPressPCL.Utility.MediaQueryBuilder.Filter">
            <summary>
            Use WP Query arguments to modify the response; private query vars require appropriate authorization.
            </summary>
        </member>
        <member name="P:WordPressPCL.Utility.MediaQueryBuilder.MediaType">
            <summary>
            Limit result set to attachments of a particular media type.
            </summary>
        </member>
        <member name="P:WordPressPCL.Utility.MediaQueryBuilder.MimeType">
            <summary>
            Limit result set to attachments of a particular MIME type.
            </summary>
        </member>
        <member name="T:WordPressPCL.Utility.MimeTypeHelper">
            <summary>
            Helper class with common methods to operate with MIME Type
            </summary>
        </member>
        <member name="M:WordPressPCL.Utility.MimeTypeHelper.GetMIMETypeFromExtension(System.String)">
            <summary>
            Get MIME type of file from extension
            </summary>
            <param name="extension"></param>
            <returns></returns>
        </member>
        <member name="T:WordPressPCL.Utility.PagesQueryBuilder">
            <summary>
            Pages Query Builder class to construct queries with valid parameters
            </summary>
        </member>
        <member name="P:WordPressPCL.Utility.PagesQueryBuilder.Page">
            <summary>
            Current page of the collection.
            </summary>
            <remarks>Default: 1</remarks>
        </member>
        <member name="P:WordPressPCL.Utility.PagesQueryBuilder.PerPage">
            <summary>
            Maximum number of items to be returned in result set.
            </summary>
            <remarks>Default: 10</remarks>
        </member>
        <member name="P:WordPressPCL.Utility.PagesQueryBuilder.Search">
            <summary>
            Limit results to those matching a string.
            </summary>
        </member>
        <member name="P:WordPressPCL.Utility.PagesQueryBuilder.After">
            <summary>
            Limit response to posts published after a given date
            </summary>
        </member>
        <member name="P:WordPressPCL.Utility.PagesQueryBuilder.Authors">
            <summary>
            Limit result set to posts assigned to specific authors.
            </summary>
        </member>
        <member name="P:WordPressPCL.Utility.PagesQueryBuilder.AuthorsExclude">
            <summary>
            Ensure result set excludes posts assigned to specific authors.
            </summary>
        </member>
        <member name="P:WordPressPCL.Utility.PagesQueryBuilder.Before">
            <summary>
            Limit response to posts published before a given date
            </summary>
        </member>
        <member name="P:WordPressPCL.Utility.PagesQueryBuilder.Exclude">
            <summary>
            Ensure result set excludes specific IDs.
            </summary>
        </member>
        <member name="P:WordPressPCL.Utility.PagesQueryBuilder.Include">
            <summary>
            Limit result set to specific IDs.
            </summary>
        </member>
        <member name="P:WordPressPCL.Utility.PagesQueryBuilder.Offset">
            <summary>
            Offset the result set by a specific number of items.
            </summary>
        </member>
        <member name="P:WordPressPCL.Utility.PagesQueryBuilder.MenuOrder">
            <summary>
            Limit result set to resources with a specific menu_order value.
            </summary>
        </member>
        <member name="P:WordPressPCL.Utility.PagesQueryBuilder.OrderBy">
            <summary>
            Sort collection by object attribute.
            </summary>
            <remarks>Default: date
            One of: date, relevance, id, include, title, slug, menu_order</remarks>
        </member>
        <member name="P:WordPressPCL.Utility.PagesQueryBuilder.Parents">
            <summary>
            Limit result set to those of particular parent ids.
            </summary>
        </member>
        <member name="P:WordPressPCL.Utility.PagesQueryBuilder.ParentsExclude">
            <summary>
            Limit result set to all items except those of a particular parent id.
            </summary>
        </member>
        <member name="P:WordPressPCL.Utility.PagesQueryBuilder.Slugs">
            <summary>
            Limit result set to posts with one or more specific slugs.
            </summary>
        </member>
        <member name="P:WordPressPCL.Utility.PagesQueryBuilder.Statuses">
            <summary>
            Limit result set to posts assigned one or more statuses.
            </summary>
            <remarks>Default: publish</remarks>
        </member>
        <member name="P:WordPressPCL.Utility.PagesQueryBuilder.Filter">
            <summary>
            Use WP Query arguments to modify the response; private query vars require appropriate authorization.
            </summary>
        </member>
        <member name="T:WordPressPCL.Utility.PostsQueryBuilder">
            <summary>
            Post Query Builder class to construct queries with valid parameters
            </summary>
        </member>
        <member name="P:WordPressPCL.Utility.PostsQueryBuilder.Page">
            <summary>
            Current page of the collection.
            </summary>
            <remarks>Default: 1</remarks>
        </member>
        <member name="P:WordPressPCL.Utility.PostsQueryBuilder.PerPage">
            <summary>
            Maximum number of items to be returned in result set.
            </summary>
            <remarks>Default: 10</remarks>
        </member>
        <member name="P:WordPressPCL.Utility.PostsQueryBuilder.Search">
            <summary>
            Limit results to those matching a string.
            </summary>
        </member>
        <member name="P:WordPressPCL.Utility.PostsQueryBuilder.After">
            <summary>
            Limit response to posts published after a given date
            </summary>
        </member>
        <member name="P:WordPressPCL.Utility.PostsQueryBuilder.Authors">
            <summary>
            Limit result set to posts assigned to specific authors.
            </summary>
        </member>
        <member name="P:WordPressPCL.Utility.PostsQueryBuilder.AuthorsExclude">
            <summary>
            Ensure result set excludes posts assigned to specific authors.
            </summary>
        </member>
        <member name="P:WordPressPCL.Utility.PostsQueryBuilder.Before">
            <summary>
            Limit response to posts published before a given date
            </summary>
        </member>
        <member name="P:WordPressPCL.Utility.PostsQueryBuilder.Exclude">
            <summary>
            Ensure result set excludes specific IDs.
            </summary>
        </member>
        <member name="P:WordPressPCL.Utility.PostsQueryBuilder.Include">
            <summary>
            Limit result set to specific IDs.
            </summary>
        </member>
        <member name="P:WordPressPCL.Utility.PostsQueryBuilder.Offset">
            <summary>
            Offset the result set by a specific number of items.
            </summary>
        </member>
        <member name="P:WordPressPCL.Utility.PostsQueryBuilder.OrderBy">
            <summary>
            Sort collection by object attribute.
            </summary>
            <remarks>Default: date
            One of: date, relevance, id, include, title, slug</remarks>
        </member>
        <member name="P:WordPressPCL.Utility.PostsQueryBuilder.Slugs">
            <summary>
            Limit result set to posts with one or more specific slugs.
            </summary>
        </member>
        <member name="P:WordPressPCL.Utility.PostsQueryBuilder.Statuses">
            <summary>
            Limit result set to posts assigned one or more statuses.
            </summary>
            <remarks>Default: publish</remarks>
        </member>
        <member name="P:WordPressPCL.Utility.PostsQueryBuilder.Categories">
            <summary>
            Limit result set to all items that have the specified term assigned in the categories taxonomy.
            </summary>
        </member>
        <member name="P:WordPressPCL.Utility.PostsQueryBuilder.CategoriesExclude">
            <summary>
            Limit result set to all items except those that have the specified term assigned in the categories taxonomy.
            </summary>
        </member>
        <member name="P:WordPressPCL.Utility.PostsQueryBuilder.Tags">
            <summary>
            Limit result set to all items that have the specified term assigned in the tags taxonomy.
            </summary>
        </member>
        <member name="P:WordPressPCL.Utility.PostsQueryBuilder.TagsExclude">
            <summary>
            Limit result set to all items except those that have the specified term assigned in the tags taxonomy.
            </summary>
        </member>
        <member name="P:WordPressPCL.Utility.PostsQueryBuilder.Sticky">
            <summary>
            Limit result set to items that are sticky.
            </summary>
        </member>
        <member name="T:WordPressPCL.Utility.QueryBuilder">
            <summary>
            Query builder class. Use it for create custom query
            </summary>
        </member>
        <member name="P:WordPressPCL.Utility.QueryBuilder.Order">
            <summary>
            Order direction
            </summary>
            <remarks>Default: asc</remarks>
        </member>
        <member name="P:WordPressPCL.Utility.QueryBuilder.Embed">
            <summary>
            include embed info
            </summary>
            <remarks>Default: false</remarks>
        </member>
        <member name="P:WordPressPCL.Utility.QueryBuilder.Context">
            <summary>
            Context of request
            </summary>
            <remarks>Default: view</remarks>
        </member>
        <member name="M:WordPressPCL.Utility.QueryBuilder.BuildQueryURL">
            <summary>
            Builds the query URL from all properties
            </summary>
            <returns>query HTTP string</returns>
        </member>
        <member name="M:WordPressPCL.Utility.QueryBuilder.GetPropertyValue(System.Object)">
            <summary>
            Use reflection to get property value
            </summary>
            <param name="property">PropertyInfo or object</param>
            <returns>property value</returns>
        </member>
        <member name="T:WordPressPCL.Utility.QueryTextAttribute">
            <summary>
            Attribute for set Text in querybuilder
            </summary>
        </member>
        <member name="P:WordPressPCL.Utility.QueryTextAttribute.Text">
            <summary>
            Text property uses in HTTP query string
            </summary>
        </member>
        <member name="M:WordPressPCL.Utility.QueryTextAttribute.#ctor(System.String)">
            <summary>
            Constructor
            </summary>
            <param name="text">text uses in HTTP query string</param>
        </member>
        <member name="T:WordPressPCL.Utility.TagsQueryBuilder">
            <summary>
            Tag Query Builder class to construct queries with valid parameters
            </summary>
        </member>
        <member name="P:WordPressPCL.Utility.TagsQueryBuilder.Page">
            <summary>
            Current page of the collection.
            </summary>
            <remarks>Default: 1</remarks>
        </member>
        <member name="P:WordPressPCL.Utility.TagsQueryBuilder.PerPage">
            <summary>
            Maximum number of items to be returned in result set.
            </summary>
            <remarks>Default: 10</remarks>
        </member>
        <member name="P:WordPressPCL.Utility.TagsQueryBuilder.Search">
            <summary>
            Limit results to those matching a string.
            </summary>
        </member>
        <member name="P:WordPressPCL.Utility.TagsQueryBuilder.Exclude">
            <summary>
            Ensure result set excludes specific IDs.
            </summary>
        </member>
        <member name="P:WordPressPCL.Utility.TagsQueryBuilder.Include">
            <summary>
            Limit result set to specific IDs.
            </summary>
        </member>
        <member name="P:WordPressPCL.Utility.TagsQueryBuilder.Offset">
            <summary>
            Offset the result set by a specific number of items.
            </summary>
        </member>
        <member name="P:WordPressPCL.Utility.TagsQueryBuilder.OrderBy">
            <summary>
            Sort collection by object attribute.
            </summary>
            <remarks>Default: name
            One of: id, include, name, slug, term_group, description, count</remarks>
        </member>
        <member name="P:WordPressPCL.Utility.TagsQueryBuilder.Slugs">
            <summary>
            Limit result set to users with a specific slug.
            </summary>
        </member>
        <member name="P:WordPressPCL.Utility.TagsQueryBuilder.HideEmpty">
            <summary>
            Whether to hide terms not assigned to any posts.
            </summary>
        </member>
        <member name="P:WordPressPCL.Utility.TagsQueryBuilder.Post">
            <summary>
            Limit result set to terms assigned to a specific post.
            </summary>
        </member>
        <member name="T:WordPressPCL.Utility.TaxonomiesQueryBuilder">
            <summary>
            Taxonomies Query Builder class to construct queries with valid parameters
            </summary>
        </member>
        <member name="P:WordPressPCL.Utility.TaxonomiesQueryBuilder.Type">
            <summary>
            Limit results to taxonomies associated with a specific post type.
            </summary>
        </member>
        <member name="T:WordPressPCL.Utility.ThreadedCommentsHelper">
            <summary>
            Helper class to create threaded comment views
            </summary>
        </member>
        <member name="M:WordPressPCL.Utility.ThreadedCommentsHelper.GetThreadedComments(System.Collections.Generic.IEnumerable{WordPressPCL.Models.Comment},System.Int32,System.Boolean)">
            <summary>
            This method returns the comments sorted for a threaded view (oldest first)
            including the depth of a comment
            </summary>
            <param name="comments">list of comments which will be ordered</param>
            <param name="maxDepth">max hierarchy depth</param>
            <param name="isDescending">order by descending</param>
        </member>
        <member name="M:WordPressPCL.Utility.ThreadedCommentsHelper.ToThreaded(System.Collections.Generic.IEnumerable{WordPressPCL.Models.Comment},System.Boolean)">
            <summary>
            Extension method: Get Threaded comments from ordinary comments
            </summary>
            <param name="comments">Comments which will be threaded</param>
            <param name="isDescending">Newest comments should be shown first</param>
            <returns>List of threaded comments</returns>
        </member>
        <member name="T:WordPressPCL.Utility.UsersQueryBuilder">
            <summary>
            Users Query Builder class to construct queries with valid parameters
            </summary>
        </member>
        <member name="P:WordPressPCL.Utility.UsersQueryBuilder.Page">
            <summary>
            Current page of the collection.
            </summary>
            <remarks>Default: 1</remarks>
        </member>
        <member name="P:WordPressPCL.Utility.UsersQueryBuilder.PerPage">
            <summary>
            Maximum number of items to be returned in result set.
            </summary>
            <remarks>Default: 10</remarks>
        </member>
        <member name="P:WordPressPCL.Utility.UsersQueryBuilder.Search">
            <summary>
            Limit results to those matching a string.
            </summary>
        </member>
        <member name="P:WordPressPCL.Utility.UsersQueryBuilder.Exclude">
            <summary>
            Ensure result set excludes specific IDs.
            </summary>
        </member>
        <member name="P:WordPressPCL.Utility.UsersQueryBuilder.Include">
            <summary>
            Limit result set to specific IDs.
            </summary>
        </member>
        <member name="P:WordPressPCL.Utility.UsersQueryBuilder.Offset">
            <summary>
            Offset the result set by a specific number of items.
            </summary>
        </member>
        <member name="P:WordPressPCL.Utility.UsersQueryBuilder.OrderBy">
            <summary>
            Sort collection by object attribute.
            </summary>
            <remarks>Default: name
            One of: id, include, name, registered_date, slug, email, url</remarks>
        </member>
        <member name="P:WordPressPCL.Utility.UsersQueryBuilder.Slugs">
            <summary>
            Limit result set to users with a specific slug.
            </summary>
        </member>
        <member name="P:WordPressPCL.Utility.UsersQueryBuilder.Roles">
            <summary>
            Limit result set to users matching at least one specific role provided. Accepts csv list or single role.
            </summary>
        </member>
        <member name="T:WordPressPCL.WordPressClient">
            <summary>
                Main class containing the wrapper client with all public API endpoints.
            </summary>
        </member>
        <member name="P:WordPressPCL.WordPressClient.WordPressUri">
            <summary>
            WordPressUri holds the WordPress API endpoint, e.g. "http://demo.wp-api.org/wp-json/wp/v2/"
            </summary>
        </member>
        <member name="P:WordPressPCL.WordPressClient.HttpResponsePreProcessing">
            <summary>
            Function called when a HttpRequest response to WordPress APIs are read
            Executed before trying to convert json content to a TClass object.
            </summary>
        </member>
        <member name="P:WordPressPCL.WordPressClient.JsonSerializerSettings">
            <summary>
            Serialization/Deserialization settings for Json.NET library
            https://www.newtonsoft.com/json/help/html/SerializationSettings.htm
            </summary>
        </member>
        <member name="P:WordPressPCL.WordPressClient.AuthMethod">
            <summary>
            Authentication method
            </summary>
        </member>
        <member name="P:WordPressPCL.WordPressClient.Posts">
            <summary>
            Posts client interaction object
            </summary>
        </member>
        <member name="P:WordPressPCL.WordPressClient.Comments">
            <summary>
            Comments client interaction object
            </summary>
        </member>
        <member name="F:WordPressPCL.WordPressClient.Tags">
            <summary>
            Tags client interaction object
            </summary>
        </member>
        <member name="F:WordPressPCL.WordPressClient.Users">
            <summary>
            Users client interaction object
            </summary>
        </member>
        <member name="F:WordPressPCL.WordPressClient.Media">
            <summary>
            Media client interaction object
            </summary>
        </member>
        <member name="F:WordPressPCL.WordPressClient.Categories">
            <summary>
            Categories client interaction object
            </summary>
        </member>
        <member name="F:WordPressPCL.WordPressClient.Pages">
            <summary>
            Pages client interaction object
            </summary>
        </member>
        <member name="F:WordPressPCL.WordPressClient.Taxonomies">
            <summary>
            Taxonomies client interaction object
            </summary>
        </member>
        <member name="F:WordPressPCL.WordPressClient.PostTypes">
            <summary>
            Post Types client interaction object
            </summary>
        </member>
        <member name="F:WordPressPCL.WordPressClient.PostStatuses">
            <summary>
            Post Statuses client interaction object
            </summary>
        </member>
        <member name="F:WordPressPCL.WordPressClient.CustomRequest">
            <summary>
            Custom Request client interaction object
            </summary>
        </member>
        <member name="M:WordPressPCL.WordPressClient.#ctor(System.String,System.String)">
            <summary>
                The WordPressClient holds all connection infos and provides methods to call WordPress APIs.
            </summary>
            <param name="uri">URI for WordPress API endpoint, e.g. "http://demo.wp-api.org/wp-json/"</param>
            <param name="defaultPath">Points to the standard API endpoints</param>
        </member>
        <member name="M:WordPressPCL.WordPressClient.GetSettings">
            <summary>
            Get site settings
            </summary>
            <returns>Site settings</returns>
        </member>
        <member name="M:WordPressPCL.WordPressClient.UpdateSettings(WordPressPCL.Models.Settings)">
            <summary>
            Update site settings
            </summary>
            <param name="settings">Settings object</param>
            <returns>Updated settings</returns>
        </member>
        <member name="M:WordPressPCL.WordPressClient.RequestJWToken(System.String,System.String)">
            <summary>
            Perform authentication by JWToken
            </summary>
            <param name="Username">username</param>
            <param name="Password">password</param>
        </member>
        <member name="M:WordPressPCL.WordPressClient.Logout">
            <summary>
            Forget the JWT Auth Token
            </summary>
        </member>
        <member name="M:WordPressPCL.WordPressClient.IsValidJWToken">
            <summary>
            Check if token is valid
            </summary>
            <returns>Result of checking</returns>
        </member>
        <member name="M:WordPressPCL.WordPressClient.SetJWToken(System.String)">
            <summary>
            Sets an existing JWToken
            </summary>
            <param name="token"></param>
        </member>
        <member name="M:WordPressPCL.WordPressClient.GetToken">
            <summary>
            Gets the JWToken from the client
            </summary>
            <returns></returns>
        </member>
    </members>
</doc>
>>>>>>> 5360620a
<|MERGE_RESOLUTION|>--- conflicted
+++ resolved
@@ -1,4 +1,3 @@
-<<<<<<< HEAD
 <?xml version="1.0"?>
 <doc>
     <assembly>
@@ -205,15 +204,16 @@
             <param name="HttpHelper">reference to HttpHelper class for interaction with HTTP</param>
             <param name="defaultPath">path to site, EX. http://demo.com/wp-json/ </param>
         </member>
-        <member name="M:WordPressPCL.Client.Media.Create(System.IO.Stream,System.String)">
+        <member name="M:WordPressPCL.Client.Media.Create(System.IO.Stream,System.String,System.String)">
             <summary>
             Create Media entity with attachment
             </summary>
             <param name="fileStream">stream with file content</param>
             <param name="filename">Name of file in WP Media Library</param>
+            <param name="mimeType">Override for automatic mime type detection</param>
             <returns>Created media object</returns>
         </member>
-        <member name="M:WordPressPCL.Client.Media.Create(System.String,System.String)">
+        <member name="M:WordPressPCL.Client.Media.Create(System.String,System.String,System.String)">
             <summary>
             Create Media entity with attachment
             </summary>
@@ -597,7 +597,15 @@
             <param name="useAuth">Send request with authentication header</param>
             <returns>Entity by Id</returns>
         </member>
-        <member name="M:WordPressPCL.Client.Users.Query(WordPressPCL.Utility.Useer name="M:WordPressPCL.Client.Users.Update(WordPressPCL.Models.User)">
+        <member name="M:WordPressPCL.Client.Users.Query(WordPressPCL.Utility.UsersQueryBuilder,System.Boolean)">
+            <summary>
+            Create a parametrized query and get a result
+            </summary>
+            <param name="queryBuilder">Query builder with specific parameters</param>
+            <param name="useAuth">Send request with authentication header</param>
+            <returns>List of filtered result</returns>
+        </member>
+        <member name="M:WordPressPCL.Client.Users.Update(WordPressPCL.Models.User)">
             <summary>
             Update Entity
             </summary>
@@ -792,18 +800,6 @@
             </summary>
             <remarks>
             Read only
-            Context: view, edit
-            </remarks>
-        </member>
-        <member name="P:WordPressPCL.Models.Category.Description">
-            <summary>
-            HTML description of the term.
-            </summary>
-            <remarks>Context: view, edit</remarks>
-        </member>
-        <member name="P:WordPressPCL.Models.Category.Parent">
-            <summary>
- only
             Context: view, edit
             </remarks>
         </member>
@@ -3800,12 +3796,12 @@
             Authentication method
             </summary>
         </member>
-        <member name="F:WordPressPCL.WordPressClient.Posts">
+        <member name="P:WordPressPCL.WordPressClient.Posts">
             <summary>
             Posts client interaction object
             </summary>
         </member>
-        <member name="F:WordPressPCL.WordPressClient.Comments">
+        <member name="P:WordPressPCL.WordPressClient.Comments">
             <summary>
             Comments client interaction object
             </summary>
@@ -3906,3911 +3902,4 @@
             <returns></returns>
         </member>
     </members>
-</doc>
-=======
-<?xml version="1.0"?>
-<doc>
-    <assembly>
-        <name>WordPressPCL</name>
-    </assembly>
-    <members>
-        <member name="T:WordPressPCL.Client.Categories">
-            <summary>
-            Client class for interaction with Categories endpoint WP REST API
-            </summary>
-        </member>
-        <member name="M:WordPressPCL.Client.Categories.#ctor(WordPressPCL.Utility.HttpHelper@,System.String)">
-            <summary>
-            Constructor
-            </summary>
-            <param name="HttpHelper">reference to HttpHelper class for interaction with HTTP</param>
-            <param name="defaultPath">path to site, EX. http://demo.com/wp-json/ </param>
-        </member>
-        <member name="T:WordPressPCL.Client.Comments">
-            <summary>
-            Client class for interaction with Comments endpoint WP REST API
-            </summary>
-        </member>
-        <member name="M:WordPressPCL.Client.Comments.#ctor(WordPressPCL.Utility.HttpHelper@,System.String)">
-            <summary>
-            Constructor
-            </summary>
-            <param name="HttpHelper">reference to HttpHelper class for interaction with HTTP</param>
-            <param name="defaultPath">path to site, EX. http://demo.com/wp-json/ </param>
-        </member>
-        <member name="M:WordPressPCL.Client.Comments.GetCommentsForPost(System.Int32,System.Boolean,System.Boolean)">
-            <summary>
-            Get comments for Post
-            </summary>
-            <param name="PostID">Post id</param>
-            <param name="embed">include embed info</param>
-            <param name="useAuth">Send request with authentication header</param>
-            <returns>List of comments for post</returns>
-        </member>
-        <member name="M:WordPressPCL.Client.Comments.GetAllCommentsForPost(System.Int32,System.Boolean,System.Boolean)">
-            <summary>
-            Get all comments for Post
-            </summary>
-            <param name="PostID">Post id</param>
-            <param name="embed">include embed info</param>
-            <param name="useAuth">Send request with authentication header</param>
-            <returns>List of comments for post</returns>
-        </member>
-        <member name="M:WordPressPCL.Client.Comments.Delete(System.Int32,System.Boolean)">
-            <summary>
-            Force deletion of comments
-            </summary>
-            <param name="ID">Comment Id</param>
-            <param name="force">force deletion</param>
-            <returns>Result of operation</returns>
-        </member>
-        <member name="T:WordPressPCL.Client.CRUDOperation`2">
-            <summary>
-            Base class for CRUDOperation with default implementation of all necessary operations
-            </summary>
-            <typeparam name="TClass">DTO class</typeparam>
-            <typeparam name="QClass">QueryBuilder class</typeparam>
-        </member>
-        <member name="F:WordPressPCL.Client.CRUDOperation`2._defaultPath">
-            <summary>
-            Path to wp api EX. https://site.com/wp-json/
-            </summary>
-        </member>
-        <member name="F:WordPressPCL.Client.CRUDOperation`2._methodPath">
-            <summary>
-            path to endpoint EX. posts
-            </summary>
-        </member>
-        <member name="F:WordPressPCL.Client.CRUDOperation`2._httpHelper">
-            <summary>
-            HttpHelper object with helper method over HTTP requests
-            </summary>
-        </member>
-        <member name="F:WordPressPCL.Client.CRUDOperation`2._forceDeletion">
-            <summary>
-            Is object must be force deleted
-            </summary>
-        </member>
-        <member name="M:WordPressPCL.Client.CRUDOperation`2.#ctor(WordPressPCL.Utility.HttpHelper@,System.String,System.String,System.Boolean)">
-            <summary>
-            Constructor
-            </summary>
-            <param name="HttpHelper">reference to HttpHelper class for interaction with HTTP</param>
-            <param name="defaultPath">path to site, EX. http://demo.com/wp-json/ </param>
-            <param name="methodPath">path to endpoint, EX. posts</param>
-            <param name="forceDeletion">is objects must be force deleted</param>
-        </member>
-        <member name="M:WordPressPCL.Client.CRUDOperation`2.Create(`0)">
-            <summary>
-            Create Entity
-            </summary>
-            <param name="Entity">Entity object</param>
-            <returns>Created object</returns>
-        </member>
-        <member name="M:WordPressPCL.Client.CRUDOperation`2.Delete(System.Int32)">
-            <summary>
-            Delete Entity
-            </summary>
-            <param name="ID">Entity Id</param>
-            <returns>Result of operation</returns>
-        </member>
-        <member name="M:WordPressPCL.Client.CRUDOperation`2.Get(System.Boolean,System.Boolean)">
-            <summary>
-            Get latest
-            </summary>
-            <param name="embed">include embed info</param>
-            <param name="useAuth">Send request with authentication header</param>
-            <returns>Entity by Id</returns>
-        </member>
-        <member name="M:WordPressPCL.Client.CRUDOperation`2.GetAll(System.Boolean,System.Boolean)">
-            <summary>
-            Get All
-            </summary>
-            <param name="embed">Include embed info</param>
-            <param name="useAuth">Send request with authentication header</param>
-            <returns>List of all result</returns>
-        </member>
-        <member name="M:WordPressPCL.Client.CRUDOperation`2.GetByID(System.Object,System.Boolean,System.Boolean)">
-            <summary>
-            Get Entity by Id
-            </summary>
-            <param name="ID">ID</param>
-            <param name="embed">include embed info</param>
-            <param name="useAuth">Send request with authentication header</param>
-            <returns>Entity by Id</returns>
-        </member>
-        <member name="M:WordPressPCL.Client.CRUDOperation`2.Query(`1,System.Boolean)">
-            <summary>
-            Create a parametrized query and get a result
-            </summary>
-            <param name="queryBuilder">Query builder with specific parameters</param>
-            <param name="useAuth">Send request with authentication header</param>
-            <returns>List of filtered result</returns>
-        </member>
-        <member name="M:WordPressPCL.Client.CRUDOperation`2.Update(`0)">
-            <summary>
-            Update Entity
-            </summary>
-            <param name="Entity">Entity object</param>
-            <returns>Updated object</returns>
-        </member>
-        <member name="T:WordPressPCL.Client.CustomRequest">
-            <summary>
-            Class to create custom requests
-            </summary>
-        </member>
-        <member name="M:WordPressPCL.Client.CustomRequest.#ctor(WordPressPCL.Utility.HttpHelper@)">
-            <summary>
-            Constructor
-            </summary>
-            <param name="httpHelper">HttpHelper class to operate with Http methods</param>
-        </member>
-        <member name="M:WordPressPCL.Client.CustomRequest.Create``2(System.String,``0)">
-            <summary>
-            Create object
-            </summary>
-            <typeparam name="TInput">type of input object</typeparam>
-            <typeparam name="TOutput">type of result object</typeparam>
-            <param name="route">path to exec request</param>
-            <param name="Entity">object for creation</param>
-            <returns>Created object</returns>
-        </member>
-        <member name="M:WordPressPCL.Client.CustomRequest.Delete(System.String)">
-            <summary>
-            Delete object
-            </summary>
-            <param name="route">path to exec delete request</param>
-            <returns>Result of deletion</returns>
-        </member>
-        <member name="M:WordPressPCL.Client.CustomRequest.Get``1(System.String,System.Boolean,System.Boolean)">
-            <summary>
-            Get object/s
-            </summary>
-            <typeparam name="TClass">type of object</typeparam>
-            <param name="route">path to exec request</param>
-            <param name="embed">is get embed params</param>
-            <param name="useAuth">i use auth</param>
-            <returns>List of objects</returns>
-        </member>
-        <member name="M:WordPressPCL.Client.CustomRequest.Update``2(System.String,``0)">
-            <summary>
-            Update object
-            </summary>
-            <typeparam name="TInput">type of input object</typeparam>
-            <typeparam name="TOutput">type of result object</typeparam>
-            <param name="route">path to exec request</param>
-            <param name="Entity">object for update</param>
-            <returns>Updated object</returns>
-        </member>
-        <member name="T:WordPressPCL.Client.Media">
-            <summary>
-            Client class for interaction with Media endpoint WP REST API
-            </summary>
-        </member>
-        <member name="M:WordPressPCL.Client.Media.#ctor(WordPressPCL.Utility.HttpHelper@,System.String)">
-            <summary>
-            Constructor
-            </summary>
-            <param name="HttpHelper">reference to HttpHelper class for interaction with HTTP</param>
-            <param name="defaultPath">path to site, EX. http://demo.com/wp-json/ </param>
-        </member>
-        <member name="M:WordPressPCL.Client.Media.Create(System.IO.Stream,System.String,System.String)">
-            <summary>
-            Create Media entity with attachment
-            </summary>
-            <param name="fileStream">stream with file content</param>
-            <param name="filename">Name of file in WP Media Library</param>
-            <param name="mimeType">Override for automatic mime type detection</param>
-            <returns>Created media object</returns>
-        </member>
-        <member name="M:WordPressPCL.Client.Media.Create(System.String,System.String,System.String)">
-            <summary>
-            Create Media entity with attachment
-            </summary>
-            <param name="filePath">Local Path to file</param>
-            <param name="filename">Name of file in WP Media Library</param>
-            <returns>Created media object</returns>
-        </member>
-        <member name="M:WordPressPCL.Client.Media.Delete(System.Int32)">
-            <summary>
-            Delete Entity
-            </summary>
-            <param name="ID">Entity Id</param>
-            <returns>Result of operation</returns>
-        </member>
-        <member name="M:WordPressPCL.Client.Media.Get(System.Boolean,System.Boolean)">
-            <summary>
-            Get latest
-            </summary>
-            <param name="embed">include embed info</param>
-            <param name="useAuth">Send request with authentication header</param>
-            <returns>Latest media items</returns>
-        </member>
-        <member name="M:WordPressPCL.Client.Media.GetAll(System.Boolean,System.Boolean)">
-            <summary>
-            Get All
-            </summary>
-            <param name="embed">Include embed info</param>
-            <param name="useAuth">Send request with authentication header</param>
-            <returns>List of all result</returns>
-        </member>
-        <member name="M:WordPressPCL.Client.Media.GetByID(System.Object,System.Boolean,System.Boolean)">
-            <summary>
-            Get Entity by Id
-            </summary>
-            <param name="ID">ID</param>
-            <param name="embed">include embed info</param>
-            <param name="useAuth">Send request with authentication header</param>
-            <returns>Entity by Id</returns>
-        </member>
-        <member name="M:WordPressPCL.Client.Media.Query(WordPressPCL.Utility.MediaQueryBuilder,System.Boolean)">
-            <summary>
-            Create a parametrized query and get a result
-            </summary>
-            <param name="queryBuilder">Query builder with specific parameters</param>
-            <param name="useAuth">Send request with authentication header</param>
-            <returns>List of filtered result</returns>
-        </member>
-        <member name="M:WordPressPCL.Client.Media.Update(WordPressPCL.Models.MediaItem)">
-            <summary>
-            Update Entity
-            </summary>
-            <param name="Entity">Entity object</param>
-            <returns>Updated object</returns>
-        </member>
-        <member name="T:WordPressPCL.Client.Pages">
-            <summary>
-            Client class for interaction with Pages endpoint WP REST API
-            </summary>
-        </member>
-        <member name="M:WordPressPCL.Client.Pages.#ctor(WordPressPCL.Utility.HttpHelper@,System.String)">
-            <summary>
-            Constructor
-            </summary>
-            <param name="HttpHelper">reference to HttpHelper class for interaction with HTTP</param>
-            <param name="defaultPath">path to site, EX. http://demo.com/wp-json/ </param>
-        </member>
-        <member name="M:WordPressPCL.Client.Pages.GetPagesByAuthor(System.Int32,System.Boolean,System.Boolean)">
-            <summary>
-            Get pages by its author
-            </summary>
-            <param name="authorId">Author id</param>
-            <param name="embed">include embed info</param>
-            <param name="useAuth">Send request with authentication header</param>
-            <returns>List of pages</returns>
-        </member>
-        <member name="M:WordPressPCL.Client.Pages.GetPagesBySearch(System.String,System.Boolean,System.Boolean)">
-            <summary>
-            Get pages by search term
-            </summary>
-            <param name="searchTerm">Search term</param>
-            <param name="embed">include embed info</param>
-            <param name="useAuth">Send request with authentication header</param>
-            <returns>List of pages</returns>
-        </member>
-        <member name="M:WordPressPCL.Client.Pages.Delete(System.Int32,System.Boolean)">
-            <summary>
-            Delete page with force deletion
-            </summary>
-            <param name="ID">Page id</param>
-            <param name="force">force deletion</param>
-            <returns>Result of operation</returns>
-        </member>
-        <member name="T:WordPressPCL.Client.PostRevisions">
-            <summary>
-            Client class for interaction with Post revisions endpoint WP REST API
-            </summary>
-        </member>
-        <member name="M:WordPressPCL.Client.PostRevisions.#ctor(WordPressPCL.Utility.HttpHelper@,System.String,System.Int32)">
-            <summary>
-            Constructor
-            </summary>
-            <param name="httpHelper">reference to HttpHelper class for interaction with HTTP</param>
-            <param name="defaultPath">path to site, EX. http://demo.com/wp-json/ </param>
-            <param name="postId">ID of post</param>
-        </member>
-        <member name="M:WordPressPCL.Client.PostRevisions.Delete(System.Int32)">
-            <summary>
-            Delete Entity
-            </summary>
-            <param name="ID">Entity Id</param>
-            <returns>Result of operation</returns>
-        </member>
-        <member name="M:WordPressPCL.Client.PostRevisions.Get(System.Boolean,System.Boolean)">
-            <summary>
-            Get latest
-            </summary>
-            <param name="embed">include embed info</param>
-            <param name="useAuth">Send request with authentication header</param>
-            <returns>Latest PostRevisions</returns>
-        </member>
-        <member name="M:WordPressPCL.Client.PostRevisions.GetAll(System.Boolean,System.Boolean)">
-            <summary>
-            Get All
-            </summary>
-            <param name="embed">Include embed info</param>
-            <param name="useAuth">Send request with authentication header</param>
-            <returns>List of all result</returns>
-        </member>
-        <member name="M:WordPressPCL.Client.PostRevisions.GetByID(System.Object,System.Boolean,System.Boolean)">
-            <summary>
-            Get Entity by Id
-            </summary>
-            <param name="ID">ID</param>
-            <param name="embed">include embed info</param>
-            <param name="useAuth">Send request with authentication header</param>
-            <returns>Entity by Id</returns>
-        </member>
-        <member name="T:WordPressPCL.Client.Posts">
-            <summary>
-            Client class for interaction with Posts endpoint WP REST API
-            </summary>
-        </member>
-        <member name="M:WordPressPCL.Client.Posts.#ctor(WordPressPCL.Utility.HttpHelper@,System.String)">
-            <summary>
-            Constructor
-            </summary>
-            <param name="HttpHelper">reference to HttpHelper class for interaction with HTTP</param>
-            <param name="defaultPath">path to site, EX. http://demo.com/wp-json/ </param>
-        </member>
-        <member name="M:WordPressPCL.Client.Posts.GetStickyPosts(System.Boolean,System.Boolean)">
-            <summary>
-            Get sticky posts
-            </summary>
-            <param name="embed">include embed info</param>
-            <param name="useAuth">Send request with authentication header</param>
-            <returns>List of posts</returns>
-        </member>
-        <member name="M:WordPressPCL.Client.Posts.GetPostsByCategory(System.Int32,System.Boolean,System.Boolean)">
-            <summary>
-            Get posts by category
-            </summary>
-            <param name="categoryId">Category Id</param>
-            <param name="embed">include embed info</param>
-            <param name="useAuth">Send request with authentication header</param>
-            <returns>List of posts</returns>
-        </member>
-        <member name="M:WordPressPCL.Client.Posts.GetPostsByTag(System.Int32,System.Boolean,System.Boolean)">
-            <summary>
-            Get posts by tag
-            </summary>
-            <param name="tagId">Tag Id</param>
-            <param name="embed">include embed info</param>
-            <param name="useAuth">Send request with authentication header</param>
-            <returns>List of posts</returns>
-        </member>
-        <member name="M:WordPressPCL.Client.Posts.GetPostsByAuthor(System.Int32,System.Boolean,System.Boolean)">
-            <summary>
-            Get posts by its author
-            </summary>
-            <param name="authorId">Author id</param>
-            <param name="embed">include embed info</param>
-            <param name="useAuth">Send request with authentication header</param>
-            <returns>List of posts</returns>
-        </member>
-        <member name="M:WordPressPCL.Client.Posts.GetPostsBySearch(System.String,System.Boolean,System.Boolean)">
-            <summary>
-            Get posts by search term
-            </summary>
-            <param name="searchTerm">Search term</param>
-            <param name="embed">include embed info</param>
-            <param name="useAuth">Send request with authentication header</param>
-            <returns>List of posts</returns>
-        </member>
-        <member name="M:WordPressPCL.Client.Posts.Delete(System.Int32,System.Boolean)">
-            <summary>
-            Delete post with force deletion
-            </summary>
-            <param name="ID">Post id</param>
-            <param name="force">force deletion</param>
-            <returns>Result of operation</returns>
-        </member>
-        <member name="M:WordPressPCL.Client.Posts.Revisions(System.Int32)">
-            <summary>
-            Get instance ob object to manipulate with post revisions
-            </summary>
-            <param name="postId">ID of parent Post</param>
-            <returns>Post revisions object</returns>
-        </member>
-        <member name="T:WordPressPCL.Client.PostStatuses">
-            <summary>
-            Client class for interaction with Post Types endpoint WP REST API
-            </summary>
-        </member>
-        <member name="M:WordPressPCL.Client.PostStatuses.#ctor(WordPressPCL.Utility.HttpHelper@,System.String)">
-            <summary>
-            Constructor
-            </summary>
-            <param name="httpHelper">reference to HttpHelper class for interaction with HTTP</param>
-            <param name="defaultPath">path to site, EX. http://demo.com/wp-json/ </param>
-        </member>
-        <member name="M:WordPressPCL.Client.PostStatuses.Get(System.Boolean,System.Boolean)">
-            <summary>
-            Get latest Post Statuses
-            </summary>
-            <param name="embed">include embed info</param>
-            <param name="useAuth">Send request with authentication header</param>
-            <returns>Entity by Id</returns>
-        </member>
-        <member name="M:WordPressPCL.Client.PostStatuses.GetAll(System.Boolean,System.Boolean)">
-            <summary>
-            Get All
-            </summary>
-            <param name="embed">Include embed info</param>
-            <param name="useAuth">Send request with authentication header</param>
-            <returns>List of all result</returns>
-        </member>
-        <member name="M:WordPressPCL.Client.PostStatuses.GetByID(System.Object,System.Boolean,System.Boolean)">
-            <summary>
-            Get Entity by Id
-            </summary>
-            <param name="ID">ID</param>
-            <param name="embed">include embed info</param>
-            <param name="useAuth">Send request with authentication header</param>
-            <returns>Entity by Id</returns>
-        </member>
-        <member name="T:WordPressPCL.Client.PostTypes">
-            <summary>
-            Client class for interaction with Post Types endpoint WP REST API
-            </summary>
-        </member>
-        <member name="M:WordPressPCL.Client.PostTypes.#ctor(WordPressPCL.Utility.HttpHelper@,System.String)">
-            <summary>
-            Constructor
-            </summary>
-            <param name="httpHelper">reference to HttpHelper class for interaction with HTTP</param>
-            <param name="defaultPath">path to site, EX. http://demo.com/wp-json/ </param>
-        </member>
-        <member name="M:WordPressPCL.Client.PostTypes.Get(System.Boolean,System.Boolean)">
-            <summary>
-            Get latest
-            </summary>
-            <param name="embed">Include embed info</param>
-            <param name="useAuth">Send request with authentication header</param>
-            <returns>List of latest PostTypes</returns>
-        </member>
-        <member name="M:WordPressPCL.Client.PostTypes.GetAll(System.Boolean,System.Boolean)">
-            <summary>
-            Get All
-            </summary>
-            <param name="embed">Include embed info</param>
-            <param name="useAuth">Send request with authentication header</param>
-            <returns>List of all PostTypes</returns>
-        </member>
-        <member name="M:WordPressPCL.Client.PostTypes.GetByID(System.Object,System.Boolean,System.Boolean)">
-            <summary>
-            Get Entity by Id
-            </summary>
-            <param name="ID">ID</param>
-            <param name="embed">include embed info</param>
-            <param name="useAuth">Send request with authentication header</param>
-            <returns>Entity by Id</returns>
-        </member>
-        <member name="T:WordPressPCL.Client.Tags">
-            <summary>
-            Client class for interaction with Tags endpoint WP REST API
-            </summary>
-        </member>
-        <member name="M:WordPressPCL.Client.Tags.#ctor(WordPressPCL.Utility.HttpHelper@,System.String)">
-            <summary>
-            Constructor
-            </summary>
-            <param name="HttpHelper">reference to HttpHelper class for interaction with HTTP</param>
-            <param name="defaultPath">path to site, EX. http://demo.com/wp-json/ </param>
-        </member>
-        <member name="T:WordPressPCL.Client.Taxonomies">
-            <summary>
-            Client class for interaction with Taxonomies endpoint WP REST API
-            </summary>
-        </member>
-        <member name="M:WordPressPCL.Client.Taxonomies.#ctor(WordPressPCL.Utility.HttpHelper@,System.String)">
-            <summary>
-            Constructor
-            </summary>
-            <param name="httpHelper">reference to HttpHelper class for interaction with HTTP</param>
-            <param name="defaultPath">path to site, EX. http://demo.com/wp-json/ </param>
-        </member>
-        <member name="M:WordPressPCL.Client.Taxonomies.Get(System.Boolean,System.Boolean)">
-            <summary>
-            Get latest
-            </summary>
-            <param name="embed">include embed info</param>
-            <param name="useAuth">Send request with authentication header</param>
-            <returns>Get latest taxonomies</returns>
-        </member>
-        <member name="M:WordPressPCL.Client.Taxonomies.GetAll(System.Boolean,System.Boolean)">
-            <summary>
-            Get All
-            </summary>
-            <param name="embed">Include embed info</param>
-            <param name="useAuth">Send request with authentication header</param>
-            <returns>List of all result</returns>
-        </member>
-        <member name="M:WordPressPCL.Client.Taxonomies.GetByID(System.Object,System.Boolean,System.Boolean)">
-            <summary>
-            Get Entity by Id
-            </summary>
-            <param name="ID">ID</param>
-            <param name="embed">include embed info</param>
-            <param name="useAuth">Send request with authentication header</param>
-            <returns>Entity by Id</returns>
-        </member>
-        <member name="M:WordPressPCL.Client.Taxonomies.Query(WordPressPCL.Utility.TaxonomiesQueryBuilder,System.Boolean)">
-            <summary>
-            Create a parametrized query and get a result
-            </summary>
-            <param name="queryBuilder">Query builder with specific parameters</param>
-            <param name="useAuth">Send request with authentication header</param>
-            <returns>List of filtered result</returns>
-        </member>
-        <member name="T:WordPressPCL.Client.Users">
-            <summary>
-            Client class for interaction with Users endpoint WP REST API
-            </summary>
-        </member>
-        <member name="M:WordPressPCL.Client.Users.#ctor(WordPressPCL.Utility.HttpHelper@,System.String)">
-            <summary>
-            Constructor
-            </summary>
-            <param name="HttpHelper">reference to HttpHelper class for interaction with HTTP</param>
-            <param name="defaultPath">path to site, EX. http://demo.com/wp-json/ </param>
-        </member>
-        <member name="M:WordPressPCL.Client.Users.Create(WordPressPCL.Models.User)">
-            <summary>
-            Create Entity
-            </summary>
-            <param name="Entity">Entity object</param>
-            <returns>Created object</returns>
-        </member>
-        <member name="M:WordPressPCL.Client.Users.Get(System.Boolean,System.Boolean)">
-            <summary>
-            Get latest
-            </summary>
-            <param name="embed">include embed info</param>
-            <param name="useAuth">Send request with authentication header</param>
-            <returns>Get latest users</returns>
-        </member>
-        <member name="M:WordPressPCL.Client.Users.GetAll(System.Boolean,System.Boolean)">
-            <summary>
-            Get All
-            </summary>
-            <param name="embed">Include embed info</param>
-            <param name="useAuth">Send request with authentication header</param>
-            <returns>List of all result</returns>
-        </member>
-        <member name="M:WordPressPCL.Client.Users.GetByID(System.Object,System.Boolean,System.Boolean)">
-            <summary>
-            Get Entity by Id
-            </summary>
-            <param name="ID">ID</param>
-            <param name="embed">include embed info</param>
-            <param name="useAuth">Send request with authentication header</param>
-            <returns>Entity by Id</returns>
-        </member>
-        <member name="M:WordPressPCL.Client.Users.Query(WordPressPCL.Utility.UsersQueryBuilder,System.Boolean)">
-            <summary>
-            Create a parametrized query and get a result
-            </summary>
-            <param name="queryBuilder">Query builder with specific parameters</param>
-            <param name="useAuth">Send request with authentication header</param>
-            <returns>List of filtered result</returns>
-        </member>
-        <member name="M:WordPressPCL.Client.Users.Update(WordPressPCL.Models.User)">
-            <summary>
-            Update Entity
-            </summary>
-            <param name="Entity">Entity object</param>
-            <returns>Updated object</returns>
-        </member>
-        <member name="M:WordPressPCL.Client.Users.GetCurrentUser">
-            <summary>
-            Get current User
-            </summary>
-            <returns>Current User</returns>
-        </member>
-        <member name="M:WordPressPCL.Client.Users.Delete(System.Int32,System.Int32)">
-            <summary>
-            Delete user with reassign articles
-            </summary>
-            <param name="ID">User id for delete</param>
-            <param name="ReassignUserID">User id for reassign</param>
-            <returns>Result of operation</returns>
-        </member>
-        <member name="M:WordPressPCL.Client.Users.Delete(System.Int32,WordPressPCL.Models.User)">
-            <summary>
-            Delete user with reassign articles
-            </summary>
-            <param name="ID">User id for delete</param>
-            <param name="ReassignUser">User object for reassign</param>
-            <returns>Result of operation</returns>
-        </member>
-        <member name="T:WordPressPCL.Interfaces.ICreateOperation`1">
-            <summary>
-            Interface with required Create methods
-            </summary>
-            <typeparam name="TClass">return class type</typeparam>
-        </member>
-        <member name="M:WordPressPCL.Interfaces.ICreateOperation`1.Create(`0)">
-            <summary>
-            Create object
-            </summary>
-            <param name="Entity">object to create</param>
-            <returns>Created object</returns>
-        </member>
-        <member name="T:WordPressPCL.Interfaces.IDeleteOperation">
-            <summary>
-            Interface with required Delete methods
-            </summary>
-        </member>
-        <member name="M:WordPressPCL.Interfaces.IDeleteOperation.Delete(System.Int32)">
-            <summary>
-            Delete object by Id
-            </summary>
-            <param name="ID">ID ob object to delete</param>
-            <returns>Result of operation</returns>
-        </member>
-        <member name="T:WordPressPCL.Interfaces.IQueryOperation`2">
-            <summary>
-            Interface with required Query methods
-            </summary>
-            <typeparam name="TClass">return class type</typeparam>
-            <typeparam name="QClass">Query Builder class</typeparam>
-        </member>
-        <member name="M:WordPressPCL.Interfaces.IQueryOperation`2.Query(`1,System.Boolean)">
-            <summary>
-            Execute query
-            </summary>
-            <param name="queryBuilder">query builder with parameters for query</param>
-            <param name="useAuth">Is use auth header</param>
-            <returns>list of filtered objects</returns>
-        </member>
-        <member name="T:WordPressPCL.Interfaces.IReadOperation`1">
-            <summary>
-            Interface with required Get methods
-            </summary>
-            <typeparam name="TClass">return class type</typeparam>
-        </member>
-        <member name="M:WordPressPCL.Interfaces.IReadOperation`1.Get(System.Boolean,System.Boolean)">
-            <summary>
-            Get latest
-            </summary>
-            <param name="embed">Is use embed info</param>
-            <param name="useAuth">Is use auth header</param>
-            <returns>requested object</returns>
-        </member>
-        <member name="M:WordPressPCL.Interfaces.IReadOperation`1.GetByID(System.Object,System.Boolean,System.Boolean)">
-            <summary>
-            Get object by Id
-            </summary>
-            <param name="ID">Object Id</param>
-            <param name="embed">Is use embed info</param>
-            <param name="useAuth">Is use auth header</param>
-            <returns>requested object</returns>
-        </member>
-        <member name="M:WordPressPCL.Interfaces.IReadOperation`1.GetAll(System.Boolean,System.Boolean)">
-            <summary>
-            Get all objects
-            </summary>
-            <param name="embed">Is use embed info</param>
-            <param name="useAuth">Is use auth header</param>
-            <returns>List of objects</returns>
-        </member>
-        <member name="T:WordPressPCL.Interfaces.IUpdateOperation`1">
-            <summary>
-            Interface with required Update methods
-            </summary>
-            <typeparam name="TClass">return class type</typeparam>
-        </member>
-        <member name="M:WordPressPCL.Interfaces.IUpdateOperation`1.Update(`0)">
-            <summary>
-            Update entity method
-            </summary>
-            <param name="Entity">object to update</param>
-            <returns>Updated entity</returns>
-        </member>
-        <member name="T:WordPressPCL.Models.AuthMethod">
-            <summary>
-            Authentication Methods
-            <para> JWT - recommended AUTH method</para>
-            </summary>
-        </member>
-        <member name="F:WordPressPCL.Models.AuthMethod.Basic">
-            <summary>
-            Basic HTTP Header authentication
-            </summary>
-        </member>
-        <member name="F:WordPressPCL.Models.AuthMethod.JWT">
-            <summary>
-            JSON Web Token Authentication method. Need configure your site with this plugin https://wordpress.org/plugins/jwt-authentication-for-wp-rest-api/
-            </summary>
-        </member>
-        <member name="T:WordPressPCL.Models.AvatarURL">
-            <summary>
-            Avatar URLs for the users.
-            </summary>
-            <remarks>Default sizes: 24, 48, 96</remarks>
-        </member>
-        <member name="P:WordPressPCL.Models.AvatarURL.Size24">
-            <summary>
-            Avatar URL 24x24 pixels
-            </summary>
-        </member>
-        <member name="P:WordPressPCL.Models.AvatarURL.Size48">
-            <summary>
-            Avatar URL 48x48 pixels
-            </summary>
-        </member>
-        <member name="P:WordPressPCL.Models.AvatarURL.Size96">
-            <summary>
-            Avatar URL 96x96 pixels
-            </summary>
-        </member>
-        <member name="T:WordPressPCL.Models.BadRequest">
-            <summary>
-            Model for unsuccessful request
-            </summary>
-        </member>
-        <member name="P:WordPressPCL.Models.BadRequest.Name">
-            <summary>
-            Error type
-            </summary>
-        </member>
-        <member name="P:WordPressPCL.Models.BadRequest.Message">
-            <summary>
-            Error description
-            </summary>
-        </member>
-        <member name="P:WordPressPCL.Models.BadRequest.Data">
-            <summary>
-            Additional info
-            </summary>
-        </member>
-        <member name="T:WordPressPCL.Models.Base">
-            <summary>
-            Base class for Models
-            </summary>
-        </member>
-        <member name="P:WordPressPCL.Models.Base.Id">
-            <summary>
-            Unique identifier for the object.
-            </summary>
-            <remarks>
-            Read only
-            Context: view, edit, embed
-            </remarks>
-        </member>
-        <member name="T:WordPressPCL.Models.Category">
-            <summary>
-            Terms of the type category
-            </summary>
-        </member>
-        <member name="P:WordPressPCL.Models.Category.Count">
-            <summary>
-            Number of published posts for the term.
-            </summary>
-            <remarks>
-            Read only
-            Context: view, edit
-            </remarks>
-        </member>
-        <member name="P:WordPressPCL.Models.Category.Description">
-            <summary>
-            HTML description of the term.
-            </summary>
-            <remarks>Context: view, edit</remarks>
-        </member>
-        <member name="P:WordPressPCL.Models.Category.Parent">
-            <summary>
-            The parent term ID.
-            </summary>
-            <remarks>Context: view, edit</remarks>
-        </member>
-        <member name="P:WordPressPCL.Models.Category.Meta">
-            <summary>
-            Meta fields.
-            </summary>
-            <remarks>Context: view, edit</remarks>
-        </member>
-        <member name="M:WordPressPCL.Models.Category.#ctor">
-            <summary>
-            Parameterless constructor
-            </summary>
-        </member>
-        <member name="M:WordPressPCL.Models.Category.#ctor(System.String)">
-            <summary>
-            Default constructor
-            </summary>
-            <param name="name"></param>
-        </member>
-        <member name="T:WordPressPCL.Models.Comment">
-            <summary>
-            Type represent Comment Entity of WP REST API
-            </summary>
-        </member>
-        <member name="P:WordPressPCL.Models.Comment.PostId">
-            <summary>
-            The id of the associated post object.
-            </summary>
-            <remarks>Context: view, edit</remarks>
-        </member>
-        <member name="P:WordPressPCL.Models.Comment.ParentId">
-            <summary>
-            The id for the parent of the object.
-            </summary>
-            <remarks>Context: view, edit, embed</remarks>
-        </member>
-        <member name="P:WordPressPCL.Models.Comment.AuthorId">
-            <summary>
-            The id of the user object, if author was a user.
-            </summary>
-            <remarks>Context: view, edit, embed</remarks>
-        </member>
-        <member name="P:WordPressPCL.Models.Comment.AuthorName">
-            <summary>
-            Display name for the object author.
-            </summary>
-            <remarks>Context: view, edit, embed</remarks>
-        </member>
-        <member name="P:WordPressPCL.Models.Comment.AuthorEmail">
-            <summary>
-            Email address for the object author.
-            </summary>
-            <remarks>Context: edit</remarks>
-        </member>
-        <member name="P:WordPressPCL.Models.Comment.AuthorUrl">
-            <summary>
-            URL for the object author.
-            </summary>
-            <remarks>Context: view, edit, embed</remarks>
-        </member>
-        <member name="P:WordPressPCL.Models.Comment.AuthorIP">
-            <summary>
-            IP address for the object author.
-            </summary>
-            <remarks>Context: edit</remarks>
-        </member>
-        <member name="P:WordPressPCL.Models.Comment.AuthorAvatarUrls">
-            <summary>
-            Avatar URLs for the object author.
-            <see cref="T:WordPressPCL.Models.AvatarURL"/>
-            </summary>
-            <remarks>Context: view, edit, embed</remarks>
-        </member>
-        <member name="P:WordPressPCL.Models.Comment.AuthorUserAgent">
-            <summary>
-            User agent for the object author.
-            </summary>
-            <remarks>Context: edit</remarks>
-        </member>
-        <member name="P:WordPressPCL.Models.Comment.Date">
-            <summary>
-            The date the object was published.
-            </summary>
-            <remarks>Context: view, edit, embed</remarks>
-        </member>
-        <member name="P:WordPressPCL.Models.Comment.DateGmt">
-            <summary>
-            The date the object was published as GMT.
-            </summary>
-            <remarks>Context: view, edit</remarks>
-        </member>
-        <member name="P:WordPressPCL.Models.Comment.Content">
-            <summary>
-            The content for the object.
-            <see cref="T:WordPressPCL.Models.Content"/>
-            </summary>
-            <remarks>Context: view, edit, embed</remarks>
-        </member>
-        <member name="P:WordPressPCL.Models.Comment.Link">
-            <summary>
-            URL to the object.
-            </summary>
-            <remarks>Context: view, edit, embed</remarks>
-        </member>
-        <member name="P:WordPressPCL.Models.Comment.Status">
-            <summary>
-            State of the object.
-            </summary>
-            <remarks>Context: view, edit</remarks>
-        </member>
-        <member name="P:WordPressPCL.Models.Comment.Type">
-            <summary>
-            Type of Comment for the object.
-            </summary>
-            <remarks>Context: view, edit, embed</remarks>
-        </member>
-        <member name="P:WordPressPCL.Models.Comment.Meta">
-            <summary>
-            Meta fields.
-            </summary>
-            <remarks>Context: view, edit</remarks>
-        </member>
-        <member name="P:WordPressPCL.Models.Comment.Karma">
-            <summary>
-            Karma for the object.
-            </summary>
-            <remarks>Context: edit</remarks>
-        </member>
-        <member name="P:WordPressPCL.Models.Comment.Links">
-            <summary>
-            Links to another entities
-            </summary>
-        </member>
-        <member name="M:WordPressPCL.Models.Comment.#ctor">
-            <summary>
-            Parameterless constructor
-            </summary>
-        </member>
-        <member name="M:WordPressPCL.Models.Comment.#ctor(System.Int32,System.String)">
-            <summary>
-            Constructor with required parameters
-            </summary>
-            <param name="postId">Post ID</param>
-            <param name="content">Comment content</param>
-        </member>
-        <member name="T:WordPressPCL.Models.CommentThreaded">
-            <summary>
-            An extension class for Comment that holds a depth property
-            for displaying threaded comments
-            </summary>
-        </member>
-        <member name="P:WordPressPCL.Models.CommentThreaded.Depth">
-            <summary>
-            The depth of a comment
-            0 is a top level comments without parent
-            </summary>
-        </member>
-        <member name="T:WordPressPCL.Models.Embedded">
-            <summary>
-            Embedded Information
-            </summary>
-        </member>
-        <member name="P:WordPressPCL.Models.Embedded.Author">
-            <summary>
-            Post Author
-            </summary>
-        </member>
-        <member name="P:WordPressPCL.Models.Embedded.Replies">
-            <summary>
-            Comments on the post
-            </summary>
-        </member>
-        <member name="P:WordPressPCL.Models.Embedded.WpFeaturedmedia">
-            <summary>
-            Featured images for the post
-            </summary>
-        </member>
-        <member name="P:WordPressPCL.Models.Embedded.WpTerm">
-            <summary>
-            Terms for the post (categories, tags etc.)
-            </summary>
-        </member>
-        <member name="P:WordPressPCL.Models.Embedded.Up">
-            <summary>
-            Parent page
-            </summary>
-        </member>
-        <member name="T:WordPressPCL.Models.Status">
-            <summary>
-            Status of Post/Page/Media
-            </summary>
-        </member>
-        <member name="F:WordPressPCL.Models.Status.Publish">
-            <summary>
-            Publish
-            </summary>
-        </member>
-        <member name="F:WordPressPCL.Models.Status.Private">
-            <summary>
-            Private
-            </summary>
-        </member>
-        <member name="F:WordPressPCL.Models.Status.Future">
-            <summary>
-            Future publication
-            </summary>
-        </member>
-        <member name="F:WordPressPCL.Models.Status.Draft">
-            <summary>
-            Draft
-            </summary>
-        </member>
-        <member name="F:WordPressPCL.Models.Status.Pending">
-            <summary>
-            Pending
-            </summary>
-        </member>
-        <member name="T:WordPressPCL.Models.OpenStatus">
-            <summary>
-            Status of Comments, Pings etc.
-            </summary>
-        </member>
-        <member name="F:WordPressPCL.Models.OpenStatus.Open">
-            <summary>
-            Status is open
-            </summary>
-        </member>
-        <member name="F:WordPressPCL.Models.OpenStatus.Closed">
-            <summary>
-            Status is closed
-            </summary>
-        </member>
-        <member name="T:WordPressPCL.Models.CommentStatus">
-            <summary>
-            Status of Comments
-            </summary>
-        </member>
-        <member name="F:WordPressPCL.Models.CommentStatus.Pending">
-            <summary>
-            Comment is pending to approve
-            </summary>
-        </member>
-        <member name="F:WordPressPCL.Models.CommentStatus.Approved">
-            <summary>
-            Comment Approved
-            </summary>
-        </member>
-        <member name="F:WordPressPCL.Models.CommentStatus.Spam">
-            <summary>
-            Comment is spam
-            </summary>
-        </member>
-        <member name="F:WordPressPCL.Models.CommentStatus.Trash">
-            <summary>
-            Comment is in trash
-            </summary>
-        </member>
-        <member name="T:WordPressPCL.Models.MediaQueryStatus">
-            <summary>
-            Status of Media for query builder
-            </summary>
-        </member>
-        <member name="F:WordPressPCL.Models.MediaQueryStatus.Inherit">
-            <summary>
-            Media inherit
-            </summary>
-        </member>
-        <member name="F:WordPressPCL.Models.MediaQueryStatus.Private">
-            <summary>
-            Media is private
-            </summary>
-        </member>
-        <member name="F:WordPressPCL.Models.MediaQueryStatus.Trash">
-            <summary>
-            Media is in trash
-            </summary>
-        </member>
-        <member name="T:WordPressPCL.Models.PostsOrderBy">
-            <summary>
-            Sort posts collection by object attribute.
-            </summary>
-            <remarks>Default: date</remarks>
-        </member>
-        <member name="F:WordPressPCL.Models.PostsOrderBy.Date">
-            <summary>
-            Order By Date
-            </summary>
-        </member>
-        <member name="F:WordPressPCL.Models.PostsOrderBy.Relevance">
-            <summary>
-            Order By Relevance
-            </summary>
-        </member>
-        <member name="F:WordPressPCL.Models.PostsOrderBy.Id">
-            <summary>
-            Order By Id
-            </summary>
-        </member>
-        <member name="F:WordPressPCL.Models.PostsOrderBy.Include">
-            <summary>
-            Order By Include
-            </summary>
-        </member>
-        <member name="F:WordPressPCL.Models.PostsOrderBy.Title">
-            <summary>
-            Order By Title
-            </summary>
-        </member>
-        <member name="F:WordPressPCL.Models.PostsOrderBy.Slug">
-            <summary>
-            Order By Slug
-            </summary>
-        </member>
-        <member name="F:WordPressPCL.Models.PostsOrderBy.Author">
-            <summary>
-            Order By Author
-            </summary>
-        </member>
-        <member name="F:WordPressPCL.Models.PostsOrderBy.Modified">
-            <summary>
-            Order By modified
-            </summary>
-        </member>
-        <member name="F:WordPressPCL.Models.PostsOrderBy.Parent">
-            <summary>
-            Order By parent
-            </summary>
-        </member>
-        <member name="T:WordPressPCL.Models.UsersOrderBy">
-            <summary>
-            Sort users collection by object attribute.
-            </summary>
-            <remarks>Default: name</remarks>
-        </member>
-        <member name="F:WordPressPCL.Models.UsersOrderBy.Name">
-            <summary>
-            Order By Name
-            </summary>
-        </member>
-        <member name="F:WordPressPCL.Models.UsersOrderBy.Id">
-            <summary>
-            Order By Id
-            </summary>
-        </member>
-        <member name="F:WordPressPCL.Models.UsersOrderBy.Include">
-            <summary>
-            Order By Include
-            </summary>
-        </member>
-        <member name="F:WordPressPCL.Models.UsersOrderBy.RegisteredDate">
-            <summary>
-            Order By Registered Date
-            </summary>
-        </member>
-        <member name="F:WordPressPCL.Models.UsersOrderBy.Slug">
-            <summary>
-            Order By Slug
-            </summary>
-        </member>
-        <member name="F:WordPressPCL.Models.UsersOrderBy.Email">
-            <summary>
-            Order By email
-            </summary>
-        </member>
-        <member name="F:WordPressPCL.Models.UsersOrderBy.Url">
-            <summary>
-            Order By url
-            </summary>
-        </member>
-        <member name="T:WordPressPCL.Models.TermsOrderBy">
-            <summary>
-            Sort terms collection by object attribute.
-            </summary>
-            <remarks>Default: name</remarks>
-        </member>
-        <member name="F:WordPressPCL.Models.TermsOrderBy.Name">
-            <summary>
-            Order By Name
-            </summary>
-        </member>
-        <member name="F:WordPressPCL.Models.TermsOrderBy.Id">
-            <summary>
-            Order By Id
-            </summary>
-        </member>
-        <member name="F:WordPressPCL.Models.TermsOrderBy.Include">
-            <summary>
-            Order By Include
-            </summary>
-        </member>
-        <member name="F:WordPressPCL.Models.TermsOrderBy.Slug">
-            <summary>
-            Order By Slug
-            </summary>
-        </member>
-        <member name="F:WordPressPCL.Models.TermsOrderBy.TermGroup">
-            <summary>
-            Order By term group
-            </summary>
-        </member>
-        <member name="F:WordPressPCL.Models.TermsOrderBy.Description">
-            <summary>
-            Order By description
-            </summary>
-        </member>
-        <member name="F:WordPressPCL.Models.TermsOrderBy.Count">
-            <summary>
-            Order By count
-            </summary>
-        </member>
-        <member name="T:WordPressPCL.Models.MediaOrderBy">
-            <summary>
-            Sort posts collection by object attribute.
-            </summary>
-            <remarks>Default: date</remarks>
-        </member>
-        <member name="F:WordPressPCL.Models.MediaOrderBy.Date">
-            <summary>
-            Order By Date
-            </summary>
-        </member>
-        <member name="F:WordPressPCL.Models.MediaOrderBy.Relevance">
-            <summary>
-            Order By Relevance
-            </summary>
-        </member>
-        <member name="F:WordPressPCL.Models.MediaOrderBy.Id">
-            <summary>
-            Order By Id
-            </summary>
-        </member>
-        <member name="F:WordPressPCL.Models.MediaOrderBy.Include">
-            <summary>
-            Order By Include
-            </summary>
-        </member>
-        <member name="F:WordPressPCL.Models.MediaOrderBy.Title">
-            <summary>
-            Order By Title
-            </summary>
-        </member>
-        <member name="F:WordPressPCL.Models.MediaOrderBy.Slug">
-            <summary>
-            Order By Slug
-            </summary>
-        </member>
-        <member name="T:WordPressPCL.Models.PagesOrderBy">
-            <summary>
-            Sort pages collection by object attribute.
-            </summary>
-            <remarks>Default: date</remarks>
-        </member>
-        <member name="F:WordPressPCL.Models.PagesOrderBy.Date">
-            <summary>
-            Order By Date
-            </summary>
-        </member>
-        <member name="F:WordPressPCL.Models.PagesOrderBy.Relevance">
-            <summary>
-            Order By Relevance
-            </summary>
-        </member>
-        <member name="F:WordPressPCL.Models.PagesOrderBy.Id">
-            <summary>
-            Order By Id
-            </summary>
-        </member>
-        <member name="F:WordPressPCL.Models.PagesOrderBy.Include">
-            <summary>
-            Order By Include
-            </summary>
-        </member>
-        <member name="F:WordPressPCL.Models.PagesOrderBy.Title">
-            <summary>
-            Order By Title
-            </summary>
-        </member>
-        <member name="F:WordPressPCL.Models.PagesOrderBy.Slug">
-            <summary>
-            Order By Slug
-            </summary>
-        </member>
-        <member name="F:WordPressPCL.Models.PagesOrderBy.MenuOrder">
-            <summary>
-            Order By Menu order
-            </summary>
-        </member>
-        <member name="T:WordPressPCL.Models.CommentsOrderBy">
-            <summary>
-            Sort comments collection by object attribute.
-            </summary>
-            <remarks>Default: date</remarks>
-        </member>
-        <member name="F:WordPressPCL.Models.CommentsOrderBy.DateGmt">
-            <summary>
-            Order By Date
-            </summary>
-        </member>
-        <member name="F:WordPressPCL.Models.CommentsOrderBy.Date">
-            <summary>
-            Order By Date
-            </summary>
-        </member>
-        <member name="F:WordPressPCL.Models.CommentsOrderBy.Id">
-            <summary>
-            Order By Id
-            </summary>
-        </member>
-        <member name="F:WordPressPCL.Models.CommentsOrderBy.Include">
-            <summary>
-            Order By Include
-            </summary>
-        </member>
-        <member name="F:WordPressPCL.Models.CommentsOrderBy.Post">
-            <summary>
-            Order By Post
-            </summary>
-        </member>
-        <member name="F:WordPressPCL.Models.CommentsOrderBy.Parent">
-            <summary>
-            Order By Parent
-            </summary>
-        </member>
-        <member name="F:WordPressPCL.Models.CommentsOrderBy.Type">
-            <summary>
-            Order ByType
-            </summary>
-        </member>
-        <member name="T:WordPressPCL.Models.Order">
-            <summary>
-            Order By direction
-            </summary>
-        </member>
-        <member name="F:WordPressPCL.Models.Order.DESC">
-            <summary>
-            Descending direction
-            </summary>
-        </member>
-        <member name="F:WordPressPCL.Models.Order.ASC">
-            <summary>
-            Ascending direction
-            </summary>
-        </member>
-        <member name="T:WordPressPCL.Models.Context">
-            <summary>
-            Scope under which the request is made; determines fields present in response.
-            </summary>
-            <remarks>
-            Default: view
-            One of: view, embed, edit
-            </remarks>
-        </member>
-        <member name="F:WordPressPCL.Models.Context.View">
-            <summary>
-            Available in view
-            </summary>
-        </member>
-        <member name="F:WordPressPCL.Models.Context.Embed">
-            <summary>
-            Available in Embed
-            </summary>
-        </member>
-        <member name="F:WordPressPCL.Models.Context.Edit">
-            <summary>
-            Available in edit
-            </summary>
-        </member>
-        <member name="T:WordPressPCL.Models.MediaType">
-            <summary>
-            Type of Media Item
-            </summary>
-        </member>
-        <member name="F:WordPressPCL.Models.MediaType.Image">
-            <summary>
-            Image
-            </summary>
-        </member>
-        <member name="F:WordPressPCL.Models.MediaType.File">
-            <summary>
-            File
-            </summary>
-        </member>
-        <member name="T:WordPressPCL.Models.MediaQueryType">
-            <summary>
-            Type of Media Query Item
-            </summary>
-        </member>
-        <member name="F:WordPressPCL.Models.MediaQueryType.Image">
-            <summary>
-            Image
-            </summary>
-        </member>
-        <member name="F:WordPressPCL.Models.MediaQueryType.Video">
-            <summary>
-            Video
-            </summary>
-        </member>
-        <member name="F:WordPressPCL.Models.MediaQueryType.Audio">
-            <summary>
-            Audio
-            </summary>
-        </member>
-        <member name="F:WordPressPCL.Models.MediaQueryType.Application">
-            <summary>
-            Application
-            </summary>
-        </member>
-        <member name="T:WordPressPCL.Models.WPException">
-            <summary>
-            WordPress request exceptions
-            </summary>
-        </member>
-        <member name="M:WordPressPCL.Models.WPException.#ctor(WordPressPCL.Models.BadRequest)">
-            <summary>
-            default constructor
-            </summary>
-            <param name="request">additional request info</param>
-        </member>
-        <member name="M:WordPressPCL.Models.WPException.#ctor(System.String,WordPressPCL.Models.BadRequest)">
-            <summary>
-            Constructor
-            </summary>
-            <param name="message">additional message</param>
-            <param name="request">additional request info</param>
-        </member>
-        <member name="M:WordPressPCL.Models.WPException.#ctor(System.String,System.Exception,WordPressPCL.Models.BadRequest)">
-            <summary>
-            Constructor
-            </summary>
-            <param name="message">additional message</param>
-            <param name="inner">inner exception</param>
-            <param name="request">additional request info</param>
-        </member>
-        <member name="P:WordPressPCL.Models.WPException.RequestData">
-            <summary>
-            Bad request data info
-            </summary>
-        </member>
-        <member name="T:WordPressPCL.Models.WPUnexpectedException">
-            <summary>
-            An exception resulting from a malformed WP response from a
-            WP REST call, where the response is still a valid (but not
-            successful) HTTP response. For example, the response returned
-            from an endpoint that is not a WP REST endpoint
-            </summary>
-        </member>
-        <member name="M:WordPressPCL.Models.WPUnexpectedException.#ctor(System.Net.Http.HttpResponseMessage,System.String)">
-            <summary>
-            Construct a WPUnexpectedException from a response
-            </summary>
-            <param name="response">The raw response</param>
-            <param name="resonseBody">The response body, if any</param>     
-        </member>
-        <member name="P:WordPressPCL.Models.WPUnexpectedException.Response">
-            <summary>
-            The response that triggered the error
-            </summary>
-        </member>
-        <member name="P:WordPressPCL.Models.WPUnexpectedException.ResponseBody">
-            <summary>
-            The response body (if any) that was returned with the error status
-            </summary>
-        </member>
-        <member name="T:WordPressPCL.Models.ImageMeta">
-            <summary>
-            Meta info (EXIF) of image media
-            <see cref="T:WordPressPCL.Models.MediaDetails"/>
-            </summary>
-        </member>
-        <member name="P:WordPressPCL.Models.ImageMeta.Aperture">
-            <summary>
-            Aperture
-            </summary>
-        </member>
-        <member name="P:WordPressPCL.Models.ImageMeta.Credit">
-            <summary>
-            Credit
-            </summary>
-        </member>
-        <member name="P:WordPressPCL.Models.ImageMeta.Camera">
-            <summary>
-            Camera Model
-            </summary>
-        </member>
-        <member name="P:WordPressPCL.Models.ImageMeta.Caption">
-            <summary>
-            Image Caption
-            </summary>
-        </member>
-        <member name="P:WordPressPCL.Models.ImageMeta.CreatedTimestamp">
-            <summary>
-            Created Date
-            </summary>
-        </member>
-        <member name="P:WordPressPCL.Models.ImageMeta.Copyright">
-            <summary>
-            Copyright
-            </summary>
-        </member>
-        <member name="P:WordPressPCL.Models.ImageMeta.FocalLength">
-            <summary>
-            Focal Length
-            </summary>
-        </member>
-        <member name="P:WordPressPCL.Models.ImageMeta.Iso">
-            <summary>
-            ISO
-            </summary>
-        </member>
-        <member name="P:WordPressPCL.Models.ImageMeta.ShutterSpeed">
-            <summary>
-            Shutter Speed
-            </summary>
-        </member>
-        <member name="P:WordPressPCL.Models.ImageMeta.Title">
-            <summary>
-            Image Title
-            </summary>
-        </member>
-        <member name="P:WordPressPCL.Models.ImageMeta.Orientation">
-            <summary>
-            Orientation
-            </summary>
-        </member>
-        <member name="P:WordPressPCL.Models.ImageMeta.Keywords">
-            <summary>
-            Image keywords
-            </summary>
-        </member>
-        <member name="T:WordPressPCL.Models.Links">
-            <summary>
-            Links helper class
-            </summary>
-        </member>
-        <member name="P:WordPressPCL.Models.Links.Self">
-            <summary>
-            Self link
-            </summary>
-        </member>
-        <member name="P:WordPressPCL.Models.Links.Collection">
-            <summary>
-            Collection of links
-            <see cref="T:WordPressPCL.Models.Collection"/>
-            </summary>
-        </member>
-        <member name="P:WordPressPCL.Models.Links.About">
-            <summary>
-            About info
-            <see cref="T:WordPressPCL.Models.About"/>
-            </summary>
-        </member>
-        <member name="P:WordPressPCL.Models.Links.WpPostType">
-            <summary>
-            WordPress post Type
-            </summary>
-        </member>
-        <member name="P:WordPressPCL.Models.Links.Curies">
-            <summary>
-            Curries
-            </summary>
-        </member>
-        <member name="P:WordPressPCL.Models.Links.Author">
-            <summary>
-            Author
-            </summary>
-        </member>
-        <member name="P:WordPressPCL.Models.Links.Replies">
-            <summary>
-            Replies
-            </summary>
-        </member>
-        <member name="P:WordPressPCL.Models.Links.Versions">
-            <summary>
-            Versions
-            </summary>
-        </member>
-        <member name="P:WordPressPCL.Models.Links.Attachment">
-            <summary>
-            Attachment
-            </summary>
-        </member>
-        <member name="P:WordPressPCL.Models.Links.FeaturedMedia">
-            <summary>
-            Featured media
-            </summary>
-        </member>
-        <member name="P:WordPressPCL.Models.Links.Term">
-            <summary>
-            Featured media
-            </summary>
-        </member>
-        <member name="T:WordPressPCL.Models.MediaDetails">
-            <summary>
-            Details of media item
-            <see cref="P:WordPressPCL.Models.MediaItem.MediaDetails"/>
-            </summary>
-        </member>
-        <member name="P:WordPressPCL.Models.MediaDetails.Width">
-            <summary>
-            Media width
-            </summary>
-        </member>
-        <member name="P:WordPressPCL.Models.MediaDetails.Height">
-            <summary>
-            Media height
-            </summary>
-        </member>
-        <member name="P:WordPressPCL.Models.MediaDetails.File">
-            <summary>
-            File
-            </summary>
-        </member>
-        <member name="P:WordPressPCL.Models.MediaDetails.Sizes">
-            <summary>
-            Sizes
-            </summary>
-        </member>
-        <member name="P:WordPressPCL.Models.MediaDetails.ImageMeta">
-            <summary>
-            Meta info of Image
-            </summary>
-        </member>
-        <member name="T:WordPressPCL.Models.MediaItem">
-            <summary>
-            Type represent Media Entity of WP REST API
-            </summary>
-        </member>
-        <member name="P:WordPressPCL.Models.MediaItem.Date">
-            <summary>
-            The date the object was published, in the site’s timezone.
-            </summary>
-            <remarks>Context: view, edit, embed</remarks>
-        </member>
-        <member name="P:WordPressPCL.Models.MediaItem.DateGmt">
-            <summary>
-            The date the object was published, as GMT.
-            </summary>
-            <remarks>Context: view, edit</remarks>
-        </member>
-        <member name="P:WordPressPCL.Models.MediaItem.Guid">
-            <summary>
-            The globally unique identifier for the object.
-            </summary>
-            <remarks>Context: view, edit</remarks>
-        </member>
-        <member name="P:WordPressPCL.Models.MediaItem.Modified">
-            <summary>
-            The date the object was last modified, in the site’s timezone.
-            </summary>
-            <remarks>Context: view, edit</remarks>
-        </member>
-        <member name="P:WordPressPCL.Models.MediaItem.ModifiedGmt">
-            <summary>
-            The date the object was last modified, as GMT.
-            </summary>
-            <remarks>Context: view, edit</remarks>
-        </member>
-        <member name="P:WordPressPCL.Models.MediaItem.Slug">
-            <summary>
-            An alphanumeric identifier for the object unique to its type.
-            </summary>
-            <remarks>Context: view, edit, embed</remarks>
-        </member>
-        <member name="P:WordPressPCL.Models.MediaItem.Status">
-            <summary>
-            A named status for the object.
-            <see cref="T:WordPressPCL.Models.Status"/>
-            </summary>
-            <remarks>
-            Context: edit
-            One of: publish, future, draft, pending, private</remarks>
-        </member>
-        <member name="P:WordPressPCL.Models.MediaItem.Type">
-            <summary>
-            Type of Post for the object.
-            </summary>
-            <remarks>Context: view, edit, embed</remarks>
-        </member>
-        <member name="P:WordPressPCL.Models.MediaItem.Link">
-            <summary>
-            URL to the object.
-            </summary>
-            <remarks>Context: view, edit, embed</remarks>
-        </member>
-        <member name="P:WordPressPCL.Models.MediaItem.Title">
-            <summary>
-            The title for the object.
-            <see cref="T:WordPressPCL.Models.Title"/>
-            </summary>
-            <remarks>Context: view, edit, embed</remarks>
-        </member>
-        <member name="P:WordPressPCL.Models.MediaItem.Author">
-            <summary>
-            The id for the author of the object.
-            </summary>
-            <remarks>Context: view, edit, embed</remarks>
-        </member>
-        <member name="P:WordPressPCL.Models.MediaItem.CommentStatus">
-            <summary>
-            Whether or not comments are open on the object.
-            <see cref="T:WordPressPCL.Models.OpenStatus"/>
-            </summary>
-            <remarks>Context: view, edit
-            One of: open, closed</remarks>
-        </member>
-        <member name="P:WordPressPCL.Models.MediaItem.PingStatus">
-            <summary>
-            Whether or not the object can be pinged.
-            <see cref="T:WordPressPCL.Models.OpenStatus"/>
-            </summary>
-            <remarks>Context: view, edit
-            One of: open, closed</remarks>
-        </member>
-        <member name="P:WordPressPCL.Models.MediaItem.AltText">
-            <summary>
-            Alternative text to display when resource is not displayed.
-            </summary>
-            <remarks>Context: view, edit, embed</remarks>
-        </member>
-        <member name="P:WordPressPCL.Models.MediaItem.Caption">
-            <summary>
-            The caption for the resource.
-            <see cref="T:WordPressPCL.Models.Caption"/>
-            </summary>
-            <remarks>Context: view, edit</remarks>
-        </member>
-        <member name="P:WordPressPCL.Models.MediaItem.Description">
-            <summary>
-            The description for the resource.
-            </summary>
-            <remarks>Context: view, edit</remarks>
-        </member>
-        <member name="P:WordPressPCL.Models.MediaItem.MediaType">
-            <summary>
-            Type of resource.
-            <see cref="T:WordPressPCL.Models.MediaType"/>
-            </summary>
-            <remarks>Context: view, edit, embed
-            One of: image, file</remarks>
-        </member>
-        <member name="P:WordPressPCL.Models.MediaItem.MimeType">
-            <summary>
-            MIME type of resource.
-            </summary>
-            <remarks>Context: view, edit, embed</remarks>
-        </member>
-        <member name="P:WordPressPCL.Models.MediaItem.MediaDetails">
-            <summary>
-            Details about the resource file, specific to its type.
-            <see cref="T:WordPressPCL.Models.MediaDetails"/>
-            </summary>
-            <remarks>Context: view, edit, embed</remarks>
-        </member>
-        <member name="P:WordPressPCL.Models.MediaItem.Post">
-            <summary>
-            The id for the associated post of the resource.
-            </summary>
-            <remarks>Context: view, edit</remarks>
-        </member>
-        <member name="P:WordPressPCL.Models.MediaItem.SourceUrl">
-            <summary>
-            URL to the original resource file.
-            </summary>
-            <remarks>Context: view, edit, embed</remarks>
-        </member>
-        <member name="P:WordPressPCL.Models.MediaItem.Meta">
-            <summary>
-            Meta fields.
-            </summary>
-            <remarks>Context: view, edit</remarks>
-        </member>
-        <member name="P:WordPressPCL.Models.MediaItem.Links">
-            <summary>
-            Links to related resources
-            </summary>
-        </member>
-        <member name="M:WordPressPCL.Models.MediaItem.#ctor">
-            <summary>
-            Parameterless constructor
-            </summary>
-        </member>
-        <member name="T:WordPressPCL.Models.MediaSize">
-            <summary>
-            Info about Media Size
-            <see cref="P:WordPressPCL.Models.MediaDetails.Sizes"/>
-            </summary>
-        </member>
-        <member name="P:WordPressPCL.Models.MediaSize.File">
-            <summary>
-            File
-            </summary>
-        </member>
-        <member name="P:WordPressPCL.Models.MediaSize.Width">
-            <summary>
-            Media Width
-            </summary>
-        </member>
-        <member name="P:WordPressPCL.Models.MediaSize.Height">
-            <summary>
-            Media Height
-            </summary>
-        </member>
-        <member name="P:WordPressPCL.Models.MediaSize.MimeType">
-            <summary>
-            Mime Type
-            </summary>
-        </member>
-        <member name="P:WordPressPCL.Models.MediaSize.SourceUrl">
-            <summary>
-            Url of source media
-            </summary>
-        </member>
-        <member name="T:WordPressPCL.Models.Page">
-            <summary>
-            Type represents Page Entity of WP REST API
-            </summary>
-        </member>
-        <member name="P:WordPressPCL.Models.Page.Date">
-            <summary>
-            The date the object was published, in the site’s timezone.
-            </summary>
-            <remarks>Context: view, edit, embed</remarks>
-        </member>
-        <member name="P:WordPressPCL.Models.Page.DateGmt">
-            <summary>
-            The date the object was published, as GMT.
-            </summary>
-            <remarks>Context: view, edit</remarks>
-        </member>
-        <member name="P:WordPressPCL.Models.Page.Guid">
-            <summary>
-            The globally unique identifier for the object.
-            </summary>
-            <remarks>
-            Read only
-            Context: view, edit
-            </remarks>
-        </member>
-        <member name="P:WordPressPCL.Models.Page.Modified">
-            <summary>
-            The date the object was last modified, in the site’s timezone.
-            </summary>
-            <remarks>
-            Read only
-            Context: view, edit
-            </remarks>
-        </member>
-        <member name="P:WordPressPCL.Models.Page.ModifiedGmt">
-            <summary>
-            The date the object was last modified, as GMT.
-            </summary>
-            <remarks>
-            Read only
-            Context: view, edit
-            </remarks>
-        </member>
-        <member name="P:WordPressPCL.Models.Page.Slug">
-            <summary>
-            An alphanumeric identifier for the object unique to its type.
-            </summary>
-            <remarks>Context: view, edit, embed</remarks>
-        </member>
-        <member name="P:WordPressPCL.Models.Page.Status">
-            <summary>
-            A named status for the object.
-            </summary>
-            <remarks>
-            Context: edit
-            One of: publish, future, draft, pending, private
-            </remarks>
-        </member>
-        <member name="P:WordPressPCL.Models.Page.Type">
-            <summary>
-            Type of Post for the object.
-            </summary>
-            <remarks>
-            Read only
-            Context: view, edit, embed
-            </remarks>
-        </member>
-        <member name="P:WordPressPCL.Models.Page.Link">
-            <summary>
-            URL to the object.
-            </summary>
-            <remarks>
-            Read only
-            Context: view, edit, embed
-            </remarks>
-        </member>
-        <member name="P:WordPressPCL.Models.Page.Title">
-            <summary>
-            The title for the object.
-            </summary>
-            <remarks>Context: view, edit, embed</remarks>
-        </member>
-        <member name="P:WordPressPCL.Models.Page.Content">
-            <summary>
-            The content for the object.
-            </summary>
-            <remarks>Context: view, edit</remarks>
-        </member>
-        <member name="P:WordPressPCL.Models.Page.Excerpt">
-            <summary>
-            The excerpt for the object.
-            </summary>
-            <remarks>Context: view, edit, embed</remarks>
-        </member>
-        <member name="P:WordPressPCL.Models.Page.Author">
-            <summary>
-            The id for the author of the object.
-            </summary>
-            <remarks>Context: view, edit, embed</remarks>
-        </member>
-        <member name="P:WordPressPCL.Models.Page.FeaturedMedia">
-            <summary>
-            The id of the featured media for the object.
-            </summary>
-            <remarks>Context: view, edit</remarks>
-        </member>
-        <member name="P:WordPressPCL.Models.Page.Parent">
-            <summary>
-            The id for the parent of the object.
-            </summary>
-            <remarks>Context: view, edit</remarks>
-        </member>
-        <member name="P:WordPressPCL.Models.Page.MenuOrder">
-            <summary>
-            The order of the object in relation to other object of its type.
-            </summary>
-            <remarks>Context: view, edit</remarks>
-        </member>
-        <member name="P:WordPressPCL.Models.Page.CommentStatus">
-            <summary>
-            Whether or not comments are open on the object.
-            </summary>
-            <remarks>
-            Context: view, edit
-            One of: open, closed
-            </remarks>
-        </member>
-        <member name="P:WordPressPCL.Models.Page.PingStatus">
-            <summary>
-            Whether or not the object can be pinged.
-            </summary>
-            <remarks>
-            Context: view, edit
-            One of: open, closed
-            </remarks>
-        </member>
-        <member name="P:WordPressPCL.Models.Page.Template">
-            <summary>
-            The theme file to use to display the object.
-            </summary>
-            <remarks>Context: view, edit</remarks>
-        </member>
-        <member name="P:WordPressPCL.Models.Page.Meta">
-            <summary>
-            Meta fields.
-            </summary>
-            <remarks>Context: view, edit</remarks>
-        </member>
-        <member name="P:WordPressPCL.Models.Page.Links">
-            <summary>
-            Links to related resources
-            </summary>
-        </member>
-        <member name="P:WordPressPCL.Models.Page.Embedded">
-            <summary>
-            Embedded information like featured images
-            </summary>
-        </member>
-        <member name="M:WordPressPCL.Models.Page.#ctor">
-            <summary>
-            Parameterless constructor
-            </summary>
-        </member>
-        <member name="T:WordPressPCL.Models.Post">
-            <summary>
-            Type represents Entity Post of WP REST API
-            </summary>
-        </member>
-        <member name="P:WordPressPCL.Models.Post.Date">
-            <summary>
-            The date the object was published, in the site's timezone.
-            </summary>
-            <remarks>Context: view, edit, embed</remarks>
-        </member>
-        <member name="P:WordPressPCL.Models.Post.DateGmt">
-            <summary>
-            The date the object was published, as GMT.
-            </summary>
-            <remarks>Context: view, edit</remarks>
-        </member>
-        <member name="P:WordPressPCL.Models.Post.Guid">
-            <summary>
-            The globally unique identifier for the object.
-            </summary>
-            <remarks>
-            Read only
-            Context: view, edit
-            </remarks>
-        </member>
-        <member name="P:WordPressPCL.Models.Post.Modified">
-            <summary>
-            The date the object was last modified, in the site's timezone.
-            </summary>
-            <remarks>
-            Read only
-            Context: view, edit
-            </remarks>
-        </member>
-        <member name="P:WordPressPCL.Models.Post.ModifiedGmt">
-            <summary>
-            The date the object was last modified, as GMT.
-            </summary>
-            <remarks>
-            Read only
-            Context: view, edit
-            </remarks>
-        </member>
-        <member name="P:WordPressPCL.Models.Post.Password">
-            <summary>
-            A password to protect access to the content and excerpt.
-            </summary>
-            <remarks>Context: edit</remarks>
-        </member>
-        <member name="P:WordPressPCL.Models.Post.Slug">
-            <summary>
-            An alphanumeric identifier for the object unique to its type.
-            </summary>
-            <remarks>Context: view, edit, embed</remarks>
-        </member>
-        <member name="P:WordPressPCL.Models.Post.Status">
-            <summary>
-            A named status for the object.
-            </summary>
-            <remarks>
-            Context: edit
-            One of: publish, future, draft, pending, private
-            </remarks>
-        </member>
-        <member name="P:WordPressPCL.Models.Post.Type">
-            <summary>
-            Type of Post for the object.
-            </summary>
-            <remarks>
-            Read only
-            Context: view, edit, embed
-            </remarks>
-        </member>
-        <member name="P:WordPressPCL.Models.Post.Title">
-            <summary>
-            The title for the object.
-            </summary>
-            <remarks>Context: view, edit, embed</remarks>
-        </member>
-        <member name="P:WordPressPCL.Models.Post.Link">
-            <summary>
-            URL to the object.
-            </summary>
-            <remarks>
-            Read only
-            Context: view, edit, embed
-            </remarks>
-        </member>
-        <member name="P:WordPressPCL.Models.Post.Content">
-            <summary>
-            The content for the object.
-            </summary>
-            <remarks>Context: view, edit</remarks>
-        </member>
-        <member name="P:WordPressPCL.Models.Post.Excerpt">
-            <summary>
-            The excerpt for the object.
-            </summary>
-            <remarks>Context: view, edit, embed</remarks>
-        </member>
-        <member name="P:WordPressPCL.Models.Post.Author">
-            <summary>
-            The ID for the author of the object.
-            </summary>
-            <remarks>Context: view, edit, embed</remarks>
-        </member>
-        <member name="P:WordPressPCL.Models.Post.FeaturedMedia">
-            <summary>
-            The ID of the featured media for the object.
-            </summary>
-            <remarks>Context: view, edit</remarks>
-        </member>
-        <member name="P:WordPressPCL.Models.Post.CommentStatus">
-            <summary>
-            Whether or not comments are open on the object.
-            </summary>
-            <remarks>
-            Context: view, edit
-            One of: open, closed
-            </remarks>
-        </member>
-        <member name="P:WordPressPCL.Models.Post.PingStatus">
-            <summary>
-            Whether or not the object can be pinged.
-            </summary>
-            <remarks>
-            Context: view, edit
-            One of: open, closed
-            </remarks>
-        </member>
-        <member name="P:WordPressPCL.Models.Post.Sticky">
-            <summary>
-            Whether or not the object should be treated as sticky.
-            </summary>
-            <remarks>Context: view, edit</remarks>
-        </member>
-        <member name="P:WordPressPCL.Models.Post.Format">
-            <summary>
-            The format for the object.
-            </summary>
-            <remarks>
-            Context: view, edit
-            One of: standard
-            </remarks>
-        </member>
-        <member name="P:WordPressPCL.Models.Post.Categories">
-            <summary>
-            The terms assigned to the object in the category taxonomy.
-            </summary>
-            <remarks>Context: view, edit</remarks>
-        </member>
-        <member name="P:WordPressPCL.Models.Post.Tags">
-            <summary>
-            The terms assigned to the object in the post_tag taxonomy.
-            </summary>
-            <remarks>Context: view, edit</remarks>
-        </member>
-        <member name="P:WordPressPCL.Models.Post.Template">
-            <summary>
-            The theme file to use to display the object.
-            </summary>
-            <remarks>
-            Context: view, edit
-            One of:
-            </remarks>
-        </member>
-        <member name="P:WordPressPCL.Models.Post.LiveblogLikes">
-            <summary>
-            The number of Liveblog Likes the post has.
-            </summary>
-            <remarks>Context: view, edit, embed</remarks>
-        </member>
-        <member name="P:WordPressPCL.Models.Post.Meta">
-            <summary>
-            Meta fields.
-            </summary>
-            <remarks>Context: view, edit</remarks>
-        </member>
-        <member name="P:WordPressPCL.Models.Post.Links">
-            <summary>
-            Links to related resources
-            </summary>
-        </member>
-        <member name="P:WordPressPCL.Models.Post.Embedded">
-            <summary>
-            Embedded information like featured images
-            </summary>
-        </member>
-        <member name="M:WordPressPCL.Models.Post.#ctor">
-            <summary>
-            Parameterless constructor
-            </summary>
-        </member>
-        <member name="T:WordPressPCL.Models.PostRevision">
-            <summary>
-            Type represents Entity Post Revision of WP REST API
-            </summary>
-        </member>
-        <member name="P:WordPressPCL.Models.PostRevision.Author">
-            <summary>
-            The ID for the author of the object.
-            </summary>
-            <remarks>Context: view, edit, embed</remarks>
-        </member>
-        <member name="P:WordPressPCL.Models.PostRevision.Date">
-            <summary>
-            The date the object was published, in the site's timezone.
-            </summary>
-            <remarks>Context: view, edit, embed</remarks>
-        </member>
-        <member name="P:WordPressPCL.Models.PostRevision.DateGmt">
-            <summary>
-            The date the object was published, as GMT.
-            </summary>
-            <remarks>Context: view, edit</remarks>
-        </member>
-        <member name="P:WordPressPCL.Models.PostRevision.Guid">
-            <summary>
-            The globally unique identifier for the object.
-            </summary>
-            <remarks>
-            Read only
-            Context: view, edit
-            </remarks>
-        </member>
-        <member name="P:WordPressPCL.Models.PostRevision.Modified">
-            <summary>
-            The date the object was last modified, in the site's timezone.
-            </summary>
-            <remarks>
-            Read only
-            Context: view, edit
-            </remarks>
-        </member>
-        <member name="P:WordPressPCL.Models.PostRevision.ModifiedGmt">
-            <summary>
-            The date the object was last modified, as GMT.
-            </summary>
-            <remarks>
-            Read only
-            Context: view, edit
-            </remarks>
-        </member>
-        <member name="P:WordPressPCL.Models.PostRevision.Parent">
-            <summary>
-            The id for the parent of the object.
-            </summary>
-            <remarks>Context: view</remarks>
-        </member>
-        <member name="P:WordPressPCL.Models.PostRevision.Slug">
-            <summary>
-            An alphanumeric identifier for the object unique to its type.
-            </summary>
-            <remarks>Context: view, edit, embed</remarks>
-        </member>
-        <member name="P:WordPressPCL.Models.PostRevision.Title">
-            <summary>
-            The title for the object.
-            </summary>
-            <remarks>Context: view, edit, embed</remarks>
-        </member>
-        <member name="P:WordPressPCL.Models.PostRevision.Content">
-            <summary>
-            The content for the object.
-            </summary>
-            <remarks>Context: view, edit</remarks>
-        </member>
-        <member name="P:WordPressPCL.Models.PostRevision.Excerpt">
-            <summary>
-            The excerpt for the object.
-            </summary>
-            <remarks>Context: view, edit, embed</remarks>
-        </member>
-        <member name="P:WordPressPCL.Models.PostRevision.Meta">
-            <summary>
-            Meta fields.
-            </summary>
-            <remarks>Context: view, edit</remarks>
-        </member>
-        <member name="P:WordPressPCL.Models.PostRevision.Links">
-            <summary>
-            Links to related resources
-            </summary>
-        </member>
-        <member name="P:WordPressPCL.Models.PostRevision.Embedded">
-            <summary>
-            Embedded information like featured images
-            </summary>
-        </member>
-        <member name="M:WordPressPCL.Models.PostRevision.#ctor">
-            <summary>
-            Default Constructor
-            </summary>
-        </member>
-        <member name="T:WordPressPCL.Models.PostStatus">
-            <summary>
-            Type represents Post Status Entity of WP REST API
-            </summary>
-        </member>
-        <member name="P:WordPressPCL.Models.PostStatus.Name">
-            <summary>
-            The title for the taxonomy.
-            </summary>
-            <remarks>Context: view, edit, embed</remarks>
-        </member>
-        <member name="P:WordPressPCL.Models.PostStatus.Private">
-            <summary>
-            Whether posts with this resource should be private.
-            </summary>
-            <remarks>Context: edit</remarks>
-        </member>
-        <member name="P:WordPressPCL.Models.PostStatus.Protected">
-            <summary>
-            Whether posts with this resource should be protected.
-            </summary>
-            <remarks>Context: edit</remarks>
-        </member>
-        <member name="P:WordPressPCL.Models.PostStatus.Public">
-            <summary>
-            Whether posts with this resource should be public.
-            </summary>
-            <remarks>Context: edit</remarks>
-        </member>
-        <member name="P:WordPressPCL.Models.PostStatus.Queryable">
-            <summary>
-            Whether posts with this resource should be publicly-queryable.
-            </summary>
-            <remarks>Context: edit</remarks>
-        </member>
-        <member name="P:WordPressPCL.Models.PostStatus.ShowInList">
-            <summary>
-            Whether to include posts in the edit listing for their post type.
-            </summary>
-            <remarks>Context: edit</remarks>
-        </member>
-        <member name="P:WordPressPCL.Models.PostStatus.Slug">
-            <summary>
-            An alphanumeric identifier for the taxonomy.
-            </summary>
-            <remarks>Context: view, edit, embed</remarks>
-        </member>
-        <member name="P:WordPressPCL.Models.PostStatus.Links">
-            <summary>
-            Links to related resources
-            </summary>
-        </member>
-        <member name="M:WordPressPCL.Models.PostStatus.#ctor">
-            <summary>
-            Default constructor
-            </summary>
-        </member>
-        <member name="T:WordPressPCL.Models.PostType">
-            <summary>
-            Type represents Post Type Entity of WP REST API
-            </summary>
-        </member>
-        <member name="P:WordPressPCL.Models.PostType.Capabilities">
-            <summary>
-            All capabilities used by the taxonomy.
-            </summary>
-            <remarks>Context: edit</remarks>
-        </member>
-        <member name="P:WordPressPCL.Models.PostType.Description">
-            <summary>
-            A human-readable description of the taxonomy.
-            </summary>
-            <remarks>Context: view, edit</remarks>
-        </member>
-        <member name="P:WordPressPCL.Models.PostType.Hierarchical">
-            <summary>
-            Whether or not the taxonomy should have children.
-            </summary>
-            <remarks>Context: view, edit</remarks>
-        </member>
-        <member name="P:WordPressPCL.Models.PostType.Labels">
-            <summary>
-            Human-readable labels for the taxonomy for various contexts.
-            </summary>
-            <remarks>Context: edit</remarks>
-        </member>
-        <member name="P:WordPressPCL.Models.PostType.Name">
-            <summary>
-            The title for the taxonomy.
-            </summary>
-            <remarks>Context: view, edit, embed</remarks>
-        </member>
-        <member name="P:WordPressPCL.Models.PostType.Slug">
-            <summary>
-            An alphanumeric identifier for the taxonomy.
-            </summary>
-            <remarks>Context: view, edit, embed</remarks>
-        </member>
-        <member name="P:WordPressPCL.Models.PostType.ShowCloud">
-            <summary>
-            Whether or not the term cloud should be displayed.
-            </summary>
-            <remarks>Context: edit</remarks>
-        </member>
-        <member name="P:WordPressPCL.Models.PostType.Taxonomies">
-            <summary>
-            List of taxonomies
-            </summary>
-            <remarks>Context: edit</remarks>
-        </member>
-        <member name="P:WordPressPCL.Models.PostType.RestBase">
-            <summary>
-            REST base route for the taxonomy.
-            </summary>
-            <remarks>Context: view, edit, embed</remarks>
-        </member>
-        <member name="P:WordPressPCL.Models.PostType.Links">
-            <summary>
-            Links to related resources
-            </summary>
-        </member>
-        <member name="M:WordPressPCL.Models.PostType.#ctor">
-            <summary>
-            Default constructor
-            </summary>
-        </member>
-        <member name="T:WordPressPCL.Models.Settings">
-            <summary>
-            WordPress main settings
-            </summary>
-        </member>
-        <member name="P:WordPressPCL.Models.Settings.Title">
-            <summary>
-            Site title.
-            </summary>
-        </member>
-        <member name="P:WordPressPCL.Models.Settings.Description">
-            <summary>
-            Site description.
-            </summary>
-        </member>
-        <member name="P:WordPressPCL.Models.Settings.Url">
-            <summary>
-            Site URL.
-            </summary>
-        </member>
-        <member name="P:WordPressPCL.Models.Settings.Email">
-            <summary>
-            This address is used for admin purposes. If you change this we will send you an email at your new address to confirm it. The new address will not become active until confirmed.
-            </summary>
-        </member>
-        <member name="P:WordPressPCL.Models.Settings.Timezone">
-            <summary>
-            A city in the same timezone as you.
-            </summary>
-        </member>
-        <member name="P:WordPressPCL.Models.Settings.DateFormat">
-            <summary>
-            A date format for all date strings.
-            </summary>
-        </member>
-        <member name="P:WordPressPCL.Models.Settings.TimeFormat">
-            <summary>
-            A time format for all time strings.
-            </summary>
-        </member>
-        <member name="P:WordPressPCL.Models.Settings.StartOfWeek">
-            <summary>
-            A day number of the week that the week should start on.
-            </summary>
-        </member>
-        <member name="P:WordPressPCL.Models.Settings.Language">
-            <summary>
-            WordPress locale code.
-            </summary>
-        </member>
-        <member name="P:WordPressPCL.Models.Settings.UseSmilies">
-            <summary>
-            Convert emoticons like :-) and :-P to graphics on display.
-            </summary>
-        </member>
-        <member name="P:WordPressPCL.Models.Settings.DefaultCategory">
-            <summary>
-            Default category.
-            </summary>
-        </member>
-        <member name="P:WordPressPCL.Models.Settings.DefaultPostFormat">
-            <summary>
-            Default post format.
-            </summary>
-        </member>
-        <member name="P:WordPressPCL.Models.Settings.PostsPerPage">
-            <summary>
-            Blog pages show at most.
-            </summary>
-        </member>
-        <member name="P:WordPressPCL.Models.Settings.DefaultPingStatus">
-            <summary>
-            Default Ping Status
-            </summary>
-        </member>
-        <member name="P:WordPressPCL.Models.Settings.DefaultCommentStatus">
-            <summary>
-            Default Comment Status
-            </summary>
-        </member>
-        <member name="T:WordPressPCL.Models.RenderedRawBase">
-            <summary>
-            Adds a "Rendered" and a "Raw" property to all classes derived from this one
-            </summary>
-        </member>
-        <member name="P:WordPressPCL.Models.RenderedRawBase.Rendered">
-            <summary>
-            Rendered text
-            </summary>
-        </member>
-        <member name="P:WordPressPCL.Models.RenderedRawBase.Raw">
-            <summary>
-            Raw HTML text
-            </summary>
-        </member>
-        <member name="T:WordPressPCL.Models.HrefBase">
-            <summary>
-            Adds an Href property to all classes derived from this one
-            </summary>
-        </member>
-        <member name="P:WordPressPCL.Models.HrefBase.Href">
-            <summary>
-            URL link
-            </summary>
-        </member>
-        <member name="T:WordPressPCL.Models.Content">
-            <summary>
-            The actual content of the object, Rendered and/or Raw depending on the context
-            </summary>
-        </member>
-        <member name="P:WordPressPCL.Models.Content.IsProtected">
-            <summary>
-            Can content be edited
-            </summary>
-        </member>
-        <member name="M:WordPressPCL.Models.Content.#ctor">
-            <summary>
-            Constructor
-            </summary>
-        </member>
-        <member name="M:WordPressPCL.Models.Content.#ctor(System.String)">
-            <summary>
-            Constructor with same fields for Raw end Rendered
-            </summary>
-            <param name="Content">Text for Raw and rendered Content</param>
-        </member>
-        <member name="M:WordPressPCL.Models.Content.#ctor(System.String,System.String)">
-            <summary>
-            Constructor with Raw and Rendered content text fields
-            </summary>
-            <param name="ContentRaw">Raw HTML content text</param>
-            <param name="ContentRendered">Rendered content text</param>
-        </member>
-        <member name="T:WordPressPCL.Models.Description">
-            <summary>
-            The actual description of the object, Rendered and/or Raw depending on the context
-            </summary>
-        </member>
-        <member name="P:WordPressPCL.Models.Description.IsProtected">
-            <summary>
-            Can description be edited
-            </summary>
-        </member>
-        <member name="M:WordPressPCL.Models.Description.#ctor">
-            <summary>
-            Constructor
-            </summary>
-        </member>
-        <member name="M:WordPressPCL.Models.Description.#ctor(System.String)">
-            <summary>
-            Constructor with same fields for Raw end Rendered
-            </summary>
-            <param name="Description">Text for Raw and rendered description</param>
-        </member>
-        <member name="M:WordPressPCL.Models.Description.#ctor(System.String,System.String)">
-            <summary>
-            Constructor with Raw and Rendered description text fields
-            </summary>
-            <param name="DescriptionRaw">Raw HTML description text</param>
-            <param name="DescriptionRendered">Rendered description text</param>
-        </member>
-        <member name="T:WordPressPCL.Models.Guid">
-            <summary>
-            The globally unique identifier for the object.
-            </summary>
-            <remarks>
-            Read only
-            Context: view, edit
-            </remarks>
-        </member>
-        <member name="T:WordPressPCL.Models.Title">
-            <summary>
-            The title for the object.
-            </summary>
-            <remarks>Context: view, edit, embed</remarks>
-        </member>
-        <member name="M:WordPressPCL.Models.Title.#ctor">
-            <summary>
-            Constructor
-            </summary>
-        </member>
-        <member name="M:WordPressPCL.Models.Title.#ctor(System.String)">
-            <summary>
-            Constructor with same Raw and rendered title
-            </summary>
-            <param name="Title">Text for title</param>
-        </member>
-        <member name="M:WordPressPCL.Models.Title.#ctor(System.String,System.String)">
-            <summary>
-            Constructor with Raw and rendered text
-            </summary>
-            <param name="TitleRaw">Raw HTML text for title</param>
-            <param name="TitleRendered">Rendered text for title</param>
-        </member>
-        <member name="T:WordPressPCL.Models.Excerpt">
-            <summary>
-            The excerpt for the object.
-            </summary>
-            <remarks>Context: view, edit, embed</remarks>
-        </member>
-        <member name="P:WordPressPCL.Models.Excerpt.IsProtected">
-            <summary>
-            Can the except be edited?
-            </summary>
-        </member>
-        <member name="M:WordPressPCL.Models.Excerpt.#ctor">
-            <summary>
-            Constructor
-            </summary>
-        </member>
-        <member name="M:WordPressPCL.Models.Excerpt.#ctor(System.String)">
-            <summary>
-            Constructor with same Raw and rendered Excerpt
-            </summary>
-            <param name="Excerpt">Text for Excerpt</param>
-        </member>
-        <member name="M:WordPressPCL.Models.Excerpt.#ctor(System.String,System.String)">
-            <summary>
-            Constructor with Raw and rendered text
-            </summary>
-            <param name="ExcerptRaw">Raw HTML text for Excerpt</param>
-            <param name="ExcerptRendered">Rendered text for Excerpt</param>
-        </member>
-        <member name="T:WordPressPCL.Models.VersionHistory">
-            <summary>
-            URL to revisions
-            </summary>
-        </member>
-        <member name="T:WordPressPCL.Models.Caption">
-            <summary>
-            Caption
-            </summary>
-        </member>
-        <member name="M:WordPressPCL.Models.Caption.#ctor">
-            <summary>
-            Constructor
-            </summary>
-        </member>
-        <member name="M:WordPressPCL.Models.Caption.#ctor(System.String)">
-            <summary>
-            Constructor with the same raw and rendered Caption
-            </summary>
-            <param name="Caption">Text for caption</param>
-        </member>
-        <member name="M:WordPressPCL.Models.Caption.#ctor(System.String,System.String)">
-            <summary>
-            Constructor with raw and rendered caption
-            </summary>
-            <param name="CaptionRaw">Raw text for caption</param>
-            <param name="CaptionRendered">Rendered text for caption</param>
-        </member>
-        <member name="T:WordPressPCL.Models.HttpsApiWOrgFeaturedmedia">
-            <summary>
-            Multimedia http info
-            </summary>
-        </member>
-        <member name="P:WordPressPCL.Models.HttpsApiWOrgFeaturedmedia.Embeddable">
-            <summary>
-            Has embedded info
-            </summary>
-        </member>
-        <member name="T:WordPressPCL.Models.Self">
-            <summary>
-            Self link
-            </summary>
-        </member>
-        <member name="T:WordPressPCL.Models.Collection">
-            <summary>
-            Collection links
-            </summary>
-        </member>
-        <member name="T:WordPressPCL.Models.About">
-            <summary>
-            About link
-            </summary>
-        </member>
-        <member name="T:WordPressPCL.Models.Author">
-            <summary>
-            Author link
-            </summary>
-        </member>
-        <member name="P:WordPressPCL.Models.Author.Embeddable">
-            <summary>
-            Have embedded info
-            </summary>
-        </member>
-        <member name="T:WordPressPCL.Models.Reply">
-            <summary>
-            Link to reply
-            </summary>
-        </member>
-        <member name="P:WordPressPCL.Models.Reply.Embeddable">
-            <summary>
-            Has embedded info
-            </summary>
-        </member>
-        <member name="T:WordPressPCL.Models.Cury">
-            <summary>
-            Cury link
-            </summary>
-        </member>
-        <member name="P:WordPressPCL.Models.Cury.Name">
-            <summary>
-            Cury name
-            </summary>
-        </member>
-        <member name="P:WordPressPCL.Models.Cury.Templated">
-            <summary>
-            Is cury templated
-            </summary>
-        </member>
-        <member name="T:WordPressPCL.Models.WpPostType">
-            <summary>
-            Post type link WP
-            </summary>
-        </member>
-        <member name="T:WordPressPCL.Models.HttpsApiWOrgAttachment">
-            <summary>
-            Attachment http Link
-            </summary>
-        </member>
-        <member name="T:WordPressPCL.Models.HttpsApiWOrgTerm">
-            <summary>
-            Term http link
-            </summary>
-        </member>
-        <member name="P:WordPressPCL.Models.HttpsApiWOrgTerm.Taxonomy">
-            <summary>
-            Taxonomy name
-            </summary>
-        </member>
-        <member name="P:WordPressPCL.Models.HttpsApiWOrgTerm.Embeddable">
-            <summary>
-            Has embedded info
-            </summary>
-        </member>
-        <member name="T:WordPressPCL.Models.HttpsApiWOrgMeta">
-            <summary>
-            Meta http link
-            </summary>
-        </member>
-        <member name="P:WordPressPCL.Models.HttpsApiWOrgMeta.Embeddable">
-            <summary>
-            Has embedded info
-            </summary>
-        </member>
-        <member name="T:WordPressPCL.Models.Tag">
-            <summary>
-            Terms of the type tag
-            </summary>
-        </member>
-        <member name="P:WordPressPCL.Models.Tag.Count">
-            <summary>
-            Number of published posts for the term.
-            </summary>
-            <remarks>
-            Read only
-            Context: view, edit
-            </remarks>
-        </member>
-        <member name="P:WordPressPCL.Models.Tag.Description">
-            <summary>
-            HTML description of the term.
-            </summary>
-            <remarks>Context: view, edit</remarks>
-        </member>
-        <member name="P:WordPressPCL.Models.Tag.Meta">
-            <summary>
-            Meta object
-            </summary>
-            <remarks>Context: view</remarks>
-        </member>
-        <member name="M:WordPressPCL.Models.Tag.#ctor">
-            <summary>
-            Parameterless constructor
-            </summary>
-        </member>
-        <member name="M:WordPressPCL.Models.Tag.#ctor(System.String)">
-            <summary>
-            Constructor with required parameters
-            </summary>
-            <param name="name">Tag name</param>
-        </member>
-        <member name="T:WordPressPCL.Models.Taxonomy">
-            <summary>
-            Type represents Taxonomy Entity of WP REST API
-            </summary>
-        </member>
-        <member name="P:WordPressPCL.Models.Taxonomy.Capabilities">
-            <summary>
-            All capabilities used by the taxonomy.
-            </summary>
-            <remarks>Context: edit</remarks>
-        </member>
-        <member name="P:WordPressPCL.Models.Taxonomy.Description">
-            <summary>
-            A human-readable description of the taxonomy.
-            </summary>
-            <remarks>Context: view, edit</remarks>
-        </member>
-        <member name="P:WordPressPCL.Models.Taxonomy.Hierarchical">
-            <summary>
-            Whether or not the taxonomy should have children.
-            </summary>
-            <remarks>Context: view, edit</remarks>
-        </member>
-        <member name="P:WordPressPCL.Models.Taxonomy.Labels">
-            <summary>
-            Human-readable labels for the taxonomy for various contexts.
-            </summary>
-            <remarks>Context: edit</remarks>
-        </member>
-        <member name="P:WordPressPCL.Models.Taxonomy.Name">
-            <summary>
-            The title for the taxonomy.
-            </summary>
-            <remarks>Context: view, edit, embed</remarks>
-        </member>
-        <member name="P:WordPressPCL.Models.Taxonomy.Slug">
-            <summary>
-            An alphanumeric identifier for the taxonomy.
-            </summary>
-            <remarks>Context: view, edit, embed</remarks>
-        </member>
-        <member name="P:WordPressPCL.Models.Taxonomy.ShowCloud">
-            <summary>
-            Whether or not the term cloud should be displayed.
-            </summary>
-            <remarks>Context: edit</remarks>
-        </member>
-        <member name="P:WordPressPCL.Models.Taxonomy.Types">
-            <summary>
-            Types associated with the taxonomy.
-            </summary>
-            <remarks>Context: view, edit</remarks>
-        </member>
-        <member name="P:WordPressPCL.Models.Taxonomy.RestBase">
-            <summary>
-            REST base route for the taxonomy.
-            </summary>
-            <remarks>Context: view, edit, embed</remarks>
-        </member>
-        <member name="P:WordPressPCL.Models.Taxonomy.Links">
-            <summary>
-            Links to related resources
-            </summary>
-        </member>
-        <member name="M:WordPressPCL.Models.Taxonomy.#ctor">
-            <summary>
-            Default constructor
-            </summary>
-        </member>
-        <member name="T:WordPressPCL.Models.Term">
-            <summary>
-            This is the base class for all terms, like categories and tags
-            </summary>
-        </member>
-        <member name="P:WordPressPCL.Models.Term.Link">
-            <summary>
-            URL of the term.
-            </summary>
-            <remarks>
-            Read only
-            Context: view, embed, edit
-            </remarks>
-        </member>
-        <member name="P:WordPressPCL.Models.Term.Name">
-            <summary>
-            HTML title for the term.
-            </summary>
-            <remarks>Context: view, embed, edit</remarks>
-        </member>
-        <member name="P:WordPressPCL.Models.Term.Slug">
-            <summary>
-            An alphanumeric identifier for the term unique to its type.
-            </summary>
-            <remarks>Context: view, embed, edit</remarks>
-        </member>
-        <member name="P:WordPressPCL.Models.Term.Taxonomy">
-            <summary>
-            Type attribution for the term.
-            </summary>
-            <remarks>
-            Read only
-            Context: view, embed, edit
-            One of: category, post_tag, nav_menu, link_category, post_format
-            </remarks>
-        </member>
-        <member name="P:WordPressPCL.Models.Term.Links">
-            <summary>
-            Links to related resources
-            </summary>
-        </member>
-        <member name="M:WordPressPCL.Models.Term.#ctor">
-            <summary>
-            parameterless constructor
-            </summary>
-        </member>
-        <member name="T:WordPressPCL.Models.User">
-            <summary>
-            Type represents Entity User of WP REST API
-            </summary>
-        </member>
-        <member name="P:WordPressPCL.Models.User.UserName">
-            <summary>
-            Login name for the user.
-            </summary>
-            <remarks>Context: edit</remarks>
-        </member>
-        <member name="P:WordPressPCL.Models.User.Name">
-            <summary>
-            Display name for the user.
-            </summary>
-            <remarks>
-            Context: embed, view, edit
-            </remarks>
-        </member>
-        <member name="P:WordPressPCL.Models.User.FirstName">
-            <summary>
-            First name for the user.
-            </summary>
-            <remarks>Context: edit</remarks>
-        </member>
-        <member name="P:WordPressPCL.Models.User.LastName">
-            <summary>
-            Last name for the user.
-            </summary>
-            <remarks>Context: edit</remarks>
-        </member>
-        <member name="P:WordPressPCL.Models.User.Email">
-            <summary>
-            The email address for the user.
-            </summary>
-            <remarks>Context: edit</remarks>
-        </member>
-        <member name="P:WordPressPCL.Models.User.Url">
-            <summary>
-            URL of the user.
-            </summary>
-            <remarks>Context: embed, view, edit</remarks>
-        </member>
-        <member name="P:WordPressPCL.Models.User.Description">
-            <summary>
-            Description of the user.
-            </summary>
-            <remarks>Context: embed, view, edit</remarks>
-        </member>
-        <member name="P:WordPressPCL.Models.User.Link">
-            <summary>
-            Author URL of the user.
-            </summary>
-            <remarks>
-            Read only
-            Context: embed, view, edit
-            </remarks>
-        </member>
-        <member name="P:WordPressPCL.Models.User.Locale">
-            <summary>
-            Locale for the user.
-            </summary>
-            <remarks>Context: edit</remarks>
-        </member>
-        <member name="P:WordPressPCL.Models.User.NickName">
-            <summary>
-            The nickname for the user.
-            </summary>
-            <remarks>Context: edit</remarks>
-        </member>
-        <member name="P:WordPressPCL.Models.User.Slug">
-            <summary>
-            An alphanumeric identifier for the user.
-            </summary>
-            <remarks>Context: embed, view, edit</remarks>
-        </member>
-        <member name="P:WordPressPCL.Models.User.RegisteredDate">
-            <summary>
-            Registration date for the user.
-            </summary>
-            <remarks>Context: edit</remarks>
-        </member>
-        <member name="P:WordPressPCL.Models.User.Roles">
-            <summary>
-            Roles assigned to the user.
-            </summary>
-            <remarks>Context: edit</remarks>
-        </member>
-        <member name="P:WordPressPCL.Models.User.Password">
-            <summary>
-            Password for the user (never included).
-            </summary>
-            <remarks>Context:</remarks>
-        </member>
-        <member name="P:WordPressPCL.Models.User.Capabilities">
-            <summary>
-            All capabilities assigned to the user.
-            </summary>
-            <remarks>Context: edit</remarks>
-        </member>
-        <member name="P:WordPressPCL.Models.User.ExtraCapabilities">
-            <summary>
-            Any extra capabilities assigned to the user.
-            </summary>
-            <remarks>Context: edit</remarks>
-        </member>
-        <member name="P:WordPressPCL.Models.User.AvatarUrls">
-            <summary>
-            Avatar URLs for the user.
-            </summary>
-            <remarks>
-            Read only
-            Context: embed, view, edit
-            </remarks>
-        </member>
-        <member name="P:WordPressPCL.Models.User.Meta">
-            <summary>
-            Meta fields.
-            </summary>
-            <remarks>Context: view, edit</remarks>
-        </member>
-        <member name="P:WordPressPCL.Models.User.Links">
-            <summary>
-            Links to related resources
-            </summary>
-        </member>
-        <member name="M:WordPressPCL.Models.User.#ctor(System.String,System.String,System.String)">
-            <summary>
-            Constructor with required parameters
-            </summary>
-            <param name="userName">Username</param>
-            <param name="email">Email</param>
-            <param name="password">Password</param>
-        </member>
-        <member name="M:WordPressPCL.Models.User.#ctor">
-            <summary>
-            parameterless constructor
-            </summary>
-        </member>
-        <member name="T:WordPressPCL.Utility.CategoriesQueryBuilder">
-            <summary>
-            Category Query Builder class to construct queries with valid parameters
-            </summary>
-        </member>
-        <member name="P:WordPressPCL.Utility.CategoriesQueryBuilder.Page">
-            <summary>
-            Current page of the collection.
-            </summary>
-            <remarks>Default: 1</remarks>
-        </member>
-        <member name="P:WordPressPCL.Utility.CategoriesQueryBuilder.PerPage">
-            <summary>
-            Maximum number of items to be returned in result set.
-            </summary>
-            <remarks>Default: 10</remarks>
-        </member>
-        <member name="P:WordPressPCL.Utility.CategoriesQueryBuilder.Search">
-            <summary>
-            Limit results to those matching a string.
-            </summary>
-        </member>
-        <member name="P:WordPressPCL.Utility.CategoriesQueryBuilder.Exclude">
-            <summary>
-            Ensure result set excludes specific IDs.
-            </summary>
-        </member>
-        <member name="P:WordPressPCL.Utility.CategoriesQueryBuilder.Include">
-            <summary>
-            Limit result set to specific IDs.
-            </summary>
-        </member>
-        <member name="P:WordPressPCL.Utility.CategoriesQueryBuilder.Offset">
-            <summary>
-            Offset the result set by a specific number of items.
-            </summary>
-        </member>
-        <member name="P:WordPressPCL.Utility.CategoriesQueryBuilder.OrderBy">
-            <summary>
-            Sort collection by object attribute.
-            </summary>
-            <remarks>Default: name
-            One of: id, include, name, slug, term_group, description, count</remarks>
-        </member>
-        <member name="P:WordPressPCL.Utility.CategoriesQueryBuilder.Slugs">
-            <summary>
-            Limit result set to users with a specific slug.
-            </summary>
-        </member>
-        <member name="P:WordPressPCL.Utility.CategoriesQueryBuilder.HideEmpty">
-            <summary>
-            Whether to hide terms not assigned to any posts.
-            </summary>
-        </member>
-        <member name="P:WordPressPCL.Utility.CategoriesQueryBuilder.Post">
-            <summary>
-            Limit result set to terms assigned to a specific post.
-            </summary>
-        </member>
-        <member name="P:WordPressPCL.Utility.CategoriesQueryBuilder.Parent">
-            <summary>
-            Limit result set to terms assigned to a specific parent.
-            </summary>
-        </member>
-        <member name="T:WordPressPCL.Utility.CommentsQueryBuilder">
-            <summary>
-            Comments Query Builder class to construct queries with valid parameters
-            </summary>
-        </member>
-        <member name="P:WordPressPCL.Utility.CommentsQueryBuilder.Page">
-            <summary>
-            Current page of the collection.
-            </summary>
-            <remarks>Default: 1</remarks>
-        </member>
-        <member name="P:WordPressPCL.Utility.CommentsQueryBuilder.PerPage">
-            <summary>
-            Maximum number of items to be returned in result set.
-            </summary>
-            <remarks>Default: 10</remarks>
-        </member>
-        <member name="P:WordPressPCL.Utility.CommentsQueryBuilder.Search">
-            <summary>
-            Limit results to those matching a string.
-            </summary>
-        </member>
-        <member name="P:WordPressPCL.Utility.CommentsQueryBuilder.After">
-            <summary>
-            Limit response to posts published after a given date
-            </summary>
-        </member>
-        <member name="P:WordPressPCL.Utility.CommentsQueryBuilder.Authors">
-            <summary>
-            Limit result set to posts assigned to specific authors.
-            </summary>
-        </member>
-        <member name="P:WordPressPCL.Utility.CommentsQueryBuilder.AuthorsExclude">
-            <summary>
-            Ensure result set excludes posts assigned to specific authors.
-            </summary>
-        </member>
-        <member name="P:WordPressPCL.Utility.CommentsQueryBuilder.AuthorEmail">
-            <summary>
-            Limit result set to that from a specific author email. Requires authorization.
-            </summary>
-        </member>
-        <member name="P:WordPressPCL.Utility.CommentsQueryBuilder.Before">
-            <summary>
-            Limit response to posts published before a given date
-            </summary>
-        </member>
-        <member name="P:WordPressPCL.Utility.CommentsQueryBuilder.Exclude">
-            <summary>
-            Ensure result set excludes specific IDs.
-            </summary>
-        </member>
-        <member name="P:WordPressPCL.Utility.CommentsQueryBuilder.Include">
-            <summary>
-            Limit result set to specific IDs.
-            </summary>
-        </member>
-        <member name="P:WordPressPCL.Utility.CommentsQueryBuilder.Karma">
-            <summary>
-            Limit result set to that of a particular comment karma. Requires authorization.
-            </summary>
-        </member>
-        <member name="P:WordPressPCL.Utility.CommentsQueryBuilder.Offset">
-            <summary>
-            Offset the result set by a specific number of items.
-            </summary>
-        </member>
-        <member name="P:WordPressPCL.Utility.CommentsQueryBuilder.MenuOrder">
-            <summary>
-            Limit result set to resources with a specific menu_order value.
-            </summary>
-        </member>
-        <member name="P:WordPressPCL.Utility.CommentsQueryBuilder.OrderBy">
-            <summary>
-            Sort collection by object attribute.
-            </summary>
-            <remarks>Default: date_gmt
-            One of:  date, date_gmt, id, include, post, parent, type</remarks>
-        </member>
-        <member name="P:WordPressPCL.Utility.CommentsQueryBuilder.Parents">
-            <summary>
-            Limit result set to those of particular parent ids.
-            </summary>
-        </member>
-        <member name="P:WordPressPCL.Utility.CommentsQueryBuilder.ParentsExclude">
-            <summary>
-            Limit result set to all items except those of a particular parent id.
-            </summary>
-        </member>
-        <member name="P:WordPressPCL.Utility.CommentsQueryBuilder.Posts">
-            <summary>
-            Limit result set to resources assigned to specific post ids.
-            </summary>
-        </member>
-        <member name="P:WordPressPCL.Utility.CommentsQueryBuilder.Statuses">
-            <summary>
-            Limit result set to posts assigned one or more statuses.
-            </summary>
-            <remarks>Default: approve</remarks>
-        </member>
-        <member name="P:WordPressPCL.Utility.CommentsQueryBuilder.Type">
-            <summary>
-            Limit result set to comments assigned a specific type. Requires authorization.
-            </summary>
-            <remarks>Default: comment</remarks>
-        </member>
-        <member name="T:WordPressPCL.Utility.CustomCapabilitiesJsonConverter">
-            <summary>
-            Custom JSON converter to convert string values to boolean in capabilities and extra_capabilities properties
-            <see cref="P:WordPressPCL.Models.User.Capabilities"/>
-            <see cref="P:WordPressPCL.Models.User.ExtraCapabilities"/>
-            </summary>
-        </member>
-        <member name="M:WordPressPCL.Utility.CustomCapabilitiesJsonConverter.ReadJson(Newtonsoft.Json.JsonReader,System.Type,System.Boolean,System.Boolean,Newtonsoft.Json.JsonSerializer)">
-            <inheritdoc />
-        </member>
-        <member name="M:WordPressPCL.Utility.CustomCapabilitiesJsonConverter.WriteJson(Newtonsoft.Json.JsonWriter,System.Boolean,Newtonsoft.Json.JsonSerializer)">
-            <inheritdoc />
-        </member>
-        <member name="T:WordPressPCL.Utility.HttpHelper">
-            <summary>
-            Helper class encapsulates common HTTP requests methods
-            </summary>
-        </member>
-        <member name="P:WordPressPCL.Utility.HttpHelper.JWToken">
-            <summary>
-            JSON Web Token
-            </summary>
-        </member>
-        <member name="P:WordPressPCL.Utility.HttpHelper.HttpResponsePreProcessing">
-            <summary>
-            Function called when a HttpRequest response is read
-            Executed before trying to convert json content to a TClass object.
-            </summary>
-        </member>
-        <member name="P:WordPressPCL.Utility.HttpHelper.JsonSerializerSettings">
-            <summary>
-            Serialization/Deserialization settings for Json.NET library
-            https://www.newtonsoft.com/json/help/html/SerializationSettings.htm
-            </summary>
-        </member>
-        <member name="P:WordPressPCL.Utility.HttpHelper.LastResponseHeaders">
-            <summary>
-            Headers returns by WP and http server from last response
-            </summary>
-        </member>
-        <member name="M:WordPressPCL.Utility.HttpHelper.#ctor(System.String)">
-            <summary>
-            Constructor
-            <paramref name="WordpressURI"/>
-            </summary>
-            <param name="WordpressURI">base WP REST API endpoint EX. http://demo.com/wp-json/ </param>
-        </member>
-        <member name="T:WordPressPCL.Utility.MediaQueryBuilder">
-            <summary>
-            Media Query Builder class to construct queries with valid parameters
-            </summary>
-        </member>
-        <member name="P:WordPressPCL.Utility.MediaQueryBuilder.Page">
-            <summary>
-            Current page of the collection.
-            </summary>
-            <remarks>Default: 1</remarks>
-        </member>
-        <member name="P:WordPressPCL.Utility.MediaQueryBuilder.PerPage">
-            <summary>
-            Maximum number of items to be returned in result set.
-            </summary>
-            <remarks>Default: 10</remarks>
-        </member>
-        <member name="P:WordPressPCL.Utility.MediaQueryBuilder.Search">
-            <summary>
-            Limit results to those matching a string.
-            </summary>
-        </member>
-        <member name="P:WordPressPCL.Utility.MediaQueryBuilder.After">
-            <summary>
-            Limit response to posts published after a given date
-            </summary>
-        </member>
-        <member name="P:WordPressPCL.Utility.MediaQueryBuilder.Authors">
-            <summary>
-            Limit result set to posts assigned to specific authors.
-            </summary>
-        </member>
-        <member name="P:WordPressPCL.Utility.MediaQueryBuilder.AuthorsExclude">
-            <summary>
-            Ensure result set excludes posts assigned to specific authors.
-            </summary>
-        </member>
-        <member name="P:WordPressPCL.Utility.MediaQueryBuilder.Before">
-            <summary>
-            Limit response to posts published before a given date
-            </summary>
-        </member>
-        <member name="P:WordPressPCL.Utility.MediaQueryBuilder.Exclude">
-            <summary>
-            Ensure result set excludes specific IDs.
-            </summary>
-        </member>
-        <member name="P:WordPressPCL.Utility.MediaQueryBuilder.Include">
-            <summary>
-            Limit result set to specific IDs.
-            </summary>
-        </member>
-        <member name="P:WordPressPCL.Utility.MediaQueryBuilder.Offset">
-            <summary>
-            Offset the result set by a specific number of items.
-            </summary>
-        </member>
-        <member name="P:WordPressPCL.Utility.MediaQueryBuilder.OrderBy">
-            <summary>
-            Sort collection by object attribute.
-            </summary>
-            <remarks>Default: date
-            One of: date, relevance, id, include, title, slug</remarks>
-        </member>
-        <member name="P:WordPressPCL.Utility.MediaQueryBuilder.Parents">
-            <summary>
-            Limit result set to those of particular parent ids.
-            </summary>
-        </member>
-        <member name="P:WordPressPCL.Utility.MediaQueryBuilder.ParentsExclude">
-            <summary>
-            Limit result set to all items except those of a particular parent id.
-            </summary>
-        </member>
-        <member name="P:WordPressPCL.Utility.MediaQueryBuilder.Slugs">
-            <summary>
-            Limit result set to posts with one or more specific slugs.
-            </summary>
-        </member>
-        <member name="P:WordPressPCL.Utility.MediaQueryBuilder.Statuses">
-            <summary>
-            Limit result set to posts assigned a specific status; can be comma-delimited list of status types.
-            </summary>
-            <remarks>Default:  inherit
-            One of: inherit, private, trash</remarks>
-        </member>
-        <member name="P:WordPressPCL.Utility.MediaQueryBuilder.Filter">
-            <summary>
-            Use WP Query arguments to modify the response; private query vars require appropriate authorization.
-            </summary>
-        </member>
-        <member name="P:WordPressPCL.Utility.MediaQueryBuilder.MediaType">
-            <summary>
-            Limit result set to attachments of a particular media type.
-            </summary>
-        </member>
-        <member name="P:WordPressPCL.Utility.MediaQueryBuilder.MimeType">
-            <summary>
-            Limit result set to attachments of a particular MIME type.
-            </summary>
-        </member>
-        <member name="T:WordPressPCL.Utility.MimeTypeHelper">
-            <summary>
-            Helper class with common methods to operate with MIME Type
-            </summary>
-        </member>
-        <member name="M:WordPressPCL.Utility.MimeTypeHelper.GetMIMETypeFromExtension(System.String)">
-            <summary>
-            Get MIME type of file from extension
-            </summary>
-            <param name="extension"></param>
-            <returns></returns>
-        </member>
-        <member name="T:WordPressPCL.Utility.PagesQueryBuilder">
-            <summary>
-            Pages Query Builder class to construct queries with valid parameters
-            </summary>
-        </member>
-        <member name="P:WordPressPCL.Utility.PagesQueryBuilder.Page">
-            <summary>
-            Current page of the collection.
-            </summary>
-            <remarks>Default: 1</remarks>
-        </member>
-        <member name="P:WordPressPCL.Utility.PagesQueryBuilder.PerPage">
-            <summary>
-            Maximum number of items to be returned in result set.
-            </summary>
-            <remarks>Default: 10</remarks>
-        </member>
-        <member name="P:WordPressPCL.Utility.PagesQueryBuilder.Search">
-            <summary>
-            Limit results to those matching a string.
-            </summary>
-        </member>
-        <member name="P:WordPressPCL.Utility.PagesQueryBuilder.After">
-            <summary>
-            Limit response to posts published after a given date
-            </summary>
-        </member>
-        <member name="P:WordPressPCL.Utility.PagesQueryBuilder.Authors">
-            <summary>
-            Limit result set to posts assigned to specific authors.
-            </summary>
-        </member>
-        <member name="P:WordPressPCL.Utility.PagesQueryBuilder.AuthorsExclude">
-            <summary>
-            Ensure result set excludes posts assigned to specific authors.
-            </summary>
-        </member>
-        <member name="P:WordPressPCL.Utility.PagesQueryBuilder.Before">
-            <summary>
-            Limit response to posts published before a given date
-            </summary>
-        </member>
-        <member name="P:WordPressPCL.Utility.PagesQueryBuilder.Exclude">
-            <summary>
-            Ensure result set excludes specific IDs.
-            </summary>
-        </member>
-        <member name="P:WordPressPCL.Utility.PagesQueryBuilder.Include">
-            <summary>
-            Limit result set to specific IDs.
-            </summary>
-        </member>
-        <member name="P:WordPressPCL.Utility.PagesQueryBuilder.Offset">
-            <summary>
-            Offset the result set by a specific number of items.
-            </summary>
-        </member>
-        <member name="P:WordPressPCL.Utility.PagesQueryBuilder.MenuOrder">
-            <summary>
-            Limit result set to resources with a specific menu_order value.
-            </summary>
-        </member>
-        <member name="P:WordPressPCL.Utility.PagesQueryBuilder.OrderBy">
-            <summary>
-            Sort collection by object attribute.
-            </summary>
-            <remarks>Default: date
-            One of: date, relevance, id, include, title, slug, menu_order</remarks>
-        </member>
-        <member name="P:WordPressPCL.Utility.PagesQueryBuilder.Parents">
-            <summary>
-            Limit result set to those of particular parent ids.
-            </summary>
-        </member>
-        <member name="P:WordPressPCL.Utility.PagesQueryBuilder.ParentsExclude">
-            <summary>
-            Limit result set to all items except those of a particular parent id.
-            </summary>
-        </member>
-        <member name="P:WordPressPCL.Utility.PagesQueryBuilder.Slugs">
-            <summary>
-            Limit result set to posts with one or more specific slugs.
-            </summary>
-        </member>
-        <member name="P:WordPressPCL.Utility.PagesQueryBuilder.Statuses">
-            <summary>
-            Limit result set to posts assigned one or more statuses.
-            </summary>
-            <remarks>Default: publish</remarks>
-        </member>
-        <member name="P:WordPressPCL.Utility.PagesQueryBuilder.Filter">
-            <summary>
-            Use WP Query arguments to modify the response; private query vars require appropriate authorization.
-            </summary>
-        </member>
-        <member name="T:WordPressPCL.Utility.PostsQueryBuilder">
-            <summary>
-            Post Query Builder class to construct queries with valid parameters
-            </summary>
-        </member>
-        <member name="P:WordPressPCL.Utility.PostsQueryBuilder.Page">
-            <summary>
-            Current page of the collection.
-            </summary>
-            <remarks>Default: 1</remarks>
-        </member>
-        <member name="P:WordPressPCL.Utility.PostsQueryBuilder.PerPage">
-            <summary>
-            Maximum number of items to be returned in result set.
-            </summary>
-            <remarks>Default: 10</remarks>
-        </member>
-        <member name="P:WordPressPCL.Utility.PostsQueryBuilder.Search">
-            <summary>
-            Limit results to those matching a string.
-            </summary>
-        </member>
-        <member name="P:WordPressPCL.Utility.PostsQueryBuilder.After">
-            <summary>
-            Limit response to posts published after a given date
-            </summary>
-        </member>
-        <member name="P:WordPressPCL.Utility.PostsQueryBuilder.Authors">
-            <summary>
-            Limit result set to posts assigned to specific authors.
-            </summary>
-        </member>
-        <member name="P:WordPressPCL.Utility.PostsQueryBuilder.AuthorsExclude">
-            <summary>
-            Ensure result set excludes posts assigned to specific authors.
-            </summary>
-        </member>
-        <member name="P:WordPressPCL.Utility.PostsQueryBuilder.Before">
-            <summary>
-            Limit response to posts published before a given date
-            </summary>
-        </member>
-        <member name="P:WordPressPCL.Utility.PostsQueryBuilder.Exclude">
-            <summary>
-            Ensure result set excludes specific IDs.
-            </summary>
-        </member>
-        <member name="P:WordPressPCL.Utility.PostsQueryBuilder.Include">
-            <summary>
-            Limit result set to specific IDs.
-            </summary>
-        </member>
-        <member name="P:WordPressPCL.Utility.PostsQueryBuilder.Offset">
-            <summary>
-            Offset the result set by a specific number of items.
-            </summary>
-        </member>
-        <member name="P:WordPressPCL.Utility.PostsQueryBuilder.OrderBy">
-            <summary>
-            Sort collection by object attribute.
-            </summary>
-            <remarks>Default: date
-            One of: date, relevance, id, include, title, slug</remarks>
-        </member>
-        <member name="P:WordPressPCL.Utility.PostsQueryBuilder.Slugs">
-            <summary>
-            Limit result set to posts with one or more specific slugs.
-            </summary>
-        </member>
-        <member name="P:WordPressPCL.Utility.PostsQueryBuilder.Statuses">
-            <summary>
-            Limit result set to posts assigned one or more statuses.
-            </summary>
-            <remarks>Default: publish</remarks>
-        </member>
-        <member name="P:WordPressPCL.Utility.PostsQueryBuilder.Categories">
-            <summary>
-            Limit result set to all items that have the specified term assigned in the categories taxonomy.
-            </summary>
-        </member>
-        <member name="P:WordPressPCL.Utility.PostsQueryBuilder.CategoriesExclude">
-            <summary>
-            Limit result set to all items except those that have the specified term assigned in the categories taxonomy.
-            </summary>
-        </member>
-        <member name="P:WordPressPCL.Utility.PostsQueryBuilder.Tags">
-            <summary>
-            Limit result set to all items that have the specified term assigned in the tags taxonomy.
-            </summary>
-        </member>
-        <member name="P:WordPressPCL.Utility.PostsQueryBuilder.TagsExclude">
-            <summary>
-            Limit result set to all items except those that have the specified term assigned in the tags taxonomy.
-            </summary>
-        </member>
-        <member name="P:WordPressPCL.Utility.PostsQueryBuilder.Sticky">
-            <summary>
-            Limit result set to items that are sticky.
-            </summary>
-        </member>
-        <member name="T:WordPressPCL.Utility.QueryBuilder">
-            <summary>
-            Query builder class. Use it for create custom query
-            </summary>
-        </member>
-        <member name="P:WordPressPCL.Utility.QueryBuilder.Order">
-            <summary>
-            Order direction
-            </summary>
-            <remarks>Default: asc</remarks>
-        </member>
-        <member name="P:WordPressPCL.Utility.QueryBuilder.Embed">
-            <summary>
-            include embed info
-            </summary>
-            <remarks>Default: false</remarks>
-        </member>
-        <member name="P:WordPressPCL.Utility.QueryBuilder.Context">
-            <summary>
-            Context of request
-            </summary>
-            <remarks>Default: view</remarks>
-        </member>
-        <member name="M:WordPressPCL.Utility.QueryBuilder.BuildQueryURL">
-            <summary>
-            Builds the query URL from all properties
-            </summary>
-            <returns>query HTTP string</returns>
-        </member>
-        <member name="M:WordPressPCL.Utility.QueryBuilder.GetPropertyValue(System.Object)">
-            <summary>
-            Use reflection to get property value
-            </summary>
-            <param name="property">PropertyInfo or object</param>
-            <returns>property value</returns>
-        </member>
-        <member name="T:WordPressPCL.Utility.QueryTextAttribute">
-            <summary>
-            Attribute for set Text in querybuilder
-            </summary>
-        </member>
-        <member name="P:WordPressPCL.Utility.QueryTextAttribute.Text">
-            <summary>
-            Text property uses in HTTP query string
-            </summary>
-        </member>
-        <member name="M:WordPressPCL.Utility.QueryTextAttribute.#ctor(System.String)">
-            <summary>
-            Constructor
-            </summary>
-            <param name="text">text uses in HTTP query string</param>
-        </member>
-        <member name="T:WordPressPCL.Utility.TagsQueryBuilder">
-            <summary>
-            Tag Query Builder class to construct queries with valid parameters
-            </summary>
-        </member>
-        <member name="P:WordPressPCL.Utility.TagsQueryBuilder.Page">
-            <summary>
-            Current page of the collection.
-            </summary>
-            <remarks>Default: 1</remarks>
-        </member>
-        <member name="P:WordPressPCL.Utility.TagsQueryBuilder.PerPage">
-            <summary>
-            Maximum number of items to be returned in result set.
-            </summary>
-            <remarks>Default: 10</remarks>
-        </member>
-        <member name="P:WordPressPCL.Utility.TagsQueryBuilder.Search">
-            <summary>
-            Limit results to those matching a string.
-            </summary>
-        </member>
-        <member name="P:WordPressPCL.Utility.TagsQueryBuilder.Exclude">
-            <summary>
-            Ensure result set excludes specific IDs.
-            </summary>
-        </member>
-        <member name="P:WordPressPCL.Utility.TagsQueryBuilder.Include">
-            <summary>
-            Limit result set to specific IDs.
-            </summary>
-        </member>
-        <member name="P:WordPressPCL.Utility.TagsQueryBuilder.Offset">
-            <summary>
-            Offset the result set by a specific number of items.
-            </summary>
-        </member>
-        <member name="P:WordPressPCL.Utility.TagsQueryBuilder.OrderBy">
-            <summary>
-            Sort collection by object attribute.
-            </summary>
-            <remarks>Default: name
-            One of: id, include, name, slug, term_group, description, count</remarks>
-        </member>
-        <member name="P:WordPressPCL.Utility.TagsQueryBuilder.Slugs">
-            <summary>
-            Limit result set to users with a specific slug.
-            </summary>
-        </member>
-        <member name="P:WordPressPCL.Utility.TagsQueryBuilder.HideEmpty">
-            <summary>
-            Whether to hide terms not assigned to any posts.
-            </summary>
-        </member>
-        <member name="P:WordPressPCL.Utility.TagsQueryBuilder.Post">
-            <summary>
-            Limit result set to terms assigned to a specific post.
-            </summary>
-        </member>
-        <member name="T:WordPressPCL.Utility.TaxonomiesQueryBuilder">
-            <summary>
-            Taxonomies Query Builder class to construct queries with valid parameters
-            </summary>
-        </member>
-        <member name="P:WordPressPCL.Utility.TaxonomiesQueryBuilder.Type">
-            <summary>
-            Limit results to taxonomies associated with a specific post type.
-            </summary>
-        </member>
-        <member name="T:WordPressPCL.Utility.ThreadedCommentsHelper">
-            <summary>
-            Helper class to create threaded comment views
-            </summary>
-        </member>
-        <member name="M:WordPressPCL.Utility.ThreadedCommentsHelper.GetThreadedComments(System.Collections.Generic.IEnumerable{WordPressPCL.Models.Comment},System.Int32,System.Boolean)">
-            <summary>
-            This method returns the comments sorted for a threaded view (oldest first)
-            including the depth of a comment
-            </summary>
-            <param name="comments">list of comments which will be ordered</param>
-            <param name="maxDepth">max hierarchy depth</param>
-            <param name="isDescending">order by descending</param>
-        </member>
-        <member name="M:WordPressPCL.Utility.ThreadedCommentsHelper.ToThreaded(System.Collections.Generic.IEnumerable{WordPressPCL.Models.Comment},System.Boolean)">
-            <summary>
-            Extension method: Get Threaded comments from ordinary comments
-            </summary>
-            <param name="comments">Comments which will be threaded</param>
-            <param name="isDescending">Newest comments should be shown first</param>
-            <returns>List of threaded comments</returns>
-        </member>
-        <member name="T:WordPressPCL.Utility.UsersQueryBuilder">
-            <summary>
-            Users Query Builder class to construct queries with valid parameters
-            </summary>
-        </member>
-        <member name="P:WordPressPCL.Utility.UsersQueryBuilder.Page">
-            <summary>
-            Current page of the collection.
-            </summary>
-            <remarks>Default: 1</remarks>
-        </member>
-        <member name="P:WordPressPCL.Utility.UsersQueryBuilder.PerPage">
-            <summary>
-            Maximum number of items to be returned in result set.
-            </summary>
-            <remarks>Default: 10</remarks>
-        </member>
-        <member name="P:WordPressPCL.Utility.UsersQueryBuilder.Search">
-            <summary>
-            Limit results to those matching a string.
-            </summary>
-        </member>
-        <member name="P:WordPressPCL.Utility.UsersQueryBuilder.Exclude">
-            <summary>
-            Ensure result set excludes specific IDs.
-            </summary>
-        </member>
-        <member name="P:WordPressPCL.Utility.UsersQueryBuilder.Include">
-            <summary>
-            Limit result set to specific IDs.
-            </summary>
-        </member>
-        <member name="P:WordPressPCL.Utility.UsersQueryBuilder.Offset">
-            <summary>
-            Offset the result set by a specific number of items.
-            </summary>
-        </member>
-        <member name="P:WordPressPCL.Utility.UsersQueryBuilder.OrderBy">
-            <summary>
-            Sort collection by object attribute.
-            </summary>
-            <remarks>Default: name
-            One of: id, include, name, registered_date, slug, email, url</remarks>
-        </member>
-        <member name="P:WordPressPCL.Utility.UsersQueryBuilder.Slugs">
-            <summary>
-            Limit result set to users with a specific slug.
-            </summary>
-        </member>
-        <member name="P:WordPressPCL.Utility.UsersQueryBuilder.Roles">
-            <summary>
-            Limit result set to users matching at least one specific role provided. Accepts csv list or single role.
-            </summary>
-        </member>
-        <member name="T:WordPressPCL.WordPressClient">
-            <summary>
-                Main class containing the wrapper client with all public API endpoints.
-            </summary>
-        </member>
-        <member name="P:WordPressPCL.WordPressClient.WordPressUri">
-            <summary>
-            WordPressUri holds the WordPress API endpoint, e.g. "http://demo.wp-api.org/wp-json/wp/v2/"
-            </summary>
-        </member>
-        <member name="P:WordPressPCL.WordPressClient.HttpResponsePreProcessing">
-            <summary>
-            Function called when a HttpRequest response to WordPress APIs are read
-            Executed before trying to convert json content to a TClass object.
-            </summary>
-        </member>
-        <member name="P:WordPressPCL.WordPressClient.JsonSerializerSettings">
-            <summary>
-            Serialization/Deserialization settings for Json.NET library
-            https://www.newtonsoft.com/json/help/html/SerializationSettings.htm
-            </summary>
-        </member>
-        <member name="P:WordPressPCL.WordPressClient.AuthMethod">
-            <summary>
-            Authentication method
-            </summary>
-        </member>
-        <member name="P:WordPressPCL.WordPressClient.Posts">
-            <summary>
-            Posts client interaction object
-            </summary>
-        </member>
-        <member name="P:WordPressPCL.WordPressClient.Comments">
-            <summary>
-            Comments client interaction object
-            </summary>
-        </member>
-        <member name="F:WordPressPCL.WordPressClient.Tags">
-            <summary>
-            Tags client interaction object
-            </summary>
-        </member>
-        <member name="F:WordPressPCL.WordPressClient.Users">
-            <summary>
-            Users client interaction object
-            </summary>
-        </member>
-        <member name="F:WordPressPCL.WordPressClient.Media">
-            <summary>
-            Media client interaction object
-            </summary>
-        </member>
-        <member name="F:WordPressPCL.WordPressClient.Categories">
-            <summary>
-            Categories client interaction object
-            </summary>
-        </member>
-        <member name="F:WordPressPCL.WordPressClient.Pages">
-            <summary>
-            Pages client interaction object
-            </summary>
-        </member>
-        <member name="F:WordPressPCL.WordPressClient.Taxonomies">
-            <summary>
-            Taxonomies client interaction object
-            </summary>
-        </member>
-        <member name="F:WordPressPCL.WordPressClient.PostTypes">
-            <summary>
-            Post Types client interaction object
-            </summary>
-        </member>
-        <member name="F:WordPressPCL.WordPressClient.PostStatuses">
-            <summary>
-            Post Statuses client interaction object
-            </summary>
-        </member>
-        <member name="F:WordPressPCL.WordPressClient.CustomRequest">
-            <summary>
-            Custom Request client interaction object
-            </summary>
-        </member>
-        <member name="M:WordPressPCL.WordPressClient.#ctor(System.String,System.String)">
-            <summary>
-                The WordPressClient holds all connection infos and provides methods to call WordPress APIs.
-            </summary>
-            <param name="uri">URI for WordPress API endpoint, e.g. "http://demo.wp-api.org/wp-json/"</param>
-            <param name="defaultPath">Points to the standard API endpoints</param>
-        </member>
-        <member name="M:WordPressPCL.WordPressClient.GetSettings">
-            <summary>
-            Get site settings
-            </summary>
-            <returns>Site settings</returns>
-        </member>
-        <member name="M:WordPressPCL.WordPressClient.UpdateSettings(WordPressPCL.Models.Settings)">
-            <summary>
-            Update site settings
-            </summary>
-            <param name="settings">Settings object</param>
-            <returns>Updated settings</returns>
-        </member>
-        <member name="M:WordPressPCL.WordPressClient.RequestJWToken(System.String,System.String)">
-            <summary>
-            Perform authentication by JWToken
-            </summary>
-            <param name="Username">username</param>
-            <param name="Password">password</param>
-        </member>
-        <member name="M:WordPressPCL.WordPressClient.Logout">
-            <summary>
-            Forget the JWT Auth Token
-            </summary>
-        </member>
-        <member name="M:WordPressPCL.WordPressClient.IsValidJWToken">
-            <summary>
-            Check if token is valid
-            </summary>
-            <returns>Result of checking</returns>
-        </member>
-        <member name="M:WordPressPCL.WordPressClient.SetJWToken(System.String)">
-            <summary>
-            Sets an existing JWToken
-            </summary>
-            <param name="token"></param>
-        </member>
-        <member name="M:WordPressPCL.WordPressClient.GetToken">
-            <summary>
-            Gets the JWToken from the client
-            </summary>
-            <returns></returns>
-        </member>
-    </members>
-</doc>
->>>>>>> 5360620a
+</doc>